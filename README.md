<a href="http://hapijs.com"><img src="https://github.com/hapijs/assets/blob/master/images/family.svg" width="180px" align="right" /></a>

# joi

Object schema description language and validator for JavaScript objects.

[![Build Status](https://travis-ci.org/hapijs/joi.svg?branch=master)](https://travis-ci.org/hapijs/joi)

## Introduction

Imagine you run facebook and you want visitors to sign up on the website with real names and not something like `l337_p@nda` in the first name field. How would you define the limitations of what can be inputted and validate it against the set rules?

This is joi, joi allows you to create *blueprints* or *schemas* for JavaScript objects (an object that stores information) to ensure *validation* of key information.

<<<<<<< HEAD
# Installation

```cli 
 npm install --save joi 
 ```

# API
See the detailed [API Reference](https://github.com/hapijs/joi/blob/v14.3.1/API.md).
=======
## API
See the detailed [API Reference](https://github.com/hapijs/joi/blob/v15.0.0/API.md).
>>>>>>> c478f7f7

## Example

```javascript
const Joi = require('@hapi/joi');

const schema = Joi.object().keys({
    username: Joi.string().alphanum().min(3).max(30).required(),
    password: Joi.string().regex(/^[a-zA-Z0-9]{3,30}$/),
    access_token: [Joi.string(), Joi.number()],
    birthyear: Joi.number().integer().min(1900).max(2013),
    email: Joi.string().email({ minDomainAtoms: 2 })
}).with('username', 'birthyear').without('password', 'access_token');

// Return result.
const result = Joi.validate({ username: 'abc', birthyear: 1994 }, schema);
// result.error === null -> valid

// You can also pass a callback which will be called synchronously with the validation result.
Joi.validate({ username: 'abc', birthyear: 1994 }, schema, function (err, value) { });  // err === null -> valid

```

The above schema defines the following constraints:
* `username`
    * a required string
    * must contain only alphanumeric characters
    * at least 3 characters long but no more than 30
    * must be accompanied by `birthyear`
* `password`
    * an optional string
    * must satisfy the custom regex
    * cannot appear together with `access_token`
* `access_token`
    * an optional, unconstrained string or number
* `birthyear`
    * an integer between 1900 and 2013
* `email`
    * a valid email address string
    * must have two domain parts e.g. `example.com`

## Usage

Usage is a two steps process. First, a schema is constructed using the provided types and constraints:

```javascript
const schema = {
    a: Joi.string()
};
```

Note that **joi** schema objects are immutable which means every additional rule added (e.g. `.min(5)`) will return a
new schema object.

Second, the value is validated against the defined schema:

```javascript
const {error, value} = Joi.validate({ a: 'a string' }, schema);

// or

Joi.validate({ a: 'a string' }, schema, function (error, value) { });
```

If the input is valid, then the `error` will be `null`, otherwise it will be an `Error` object providing more information.

The schema can be a plain JavaScript object where every key is assigned a **joi** type, or it can be a **joi** type directly:

```javascript
const schema = Joi.string().min(10);
```

If the schema is a **joi** type, the `schema.validate(value, callback)` can be called directly on the type. When passing a non-type schema object,
the module converts it internally to an object() type equivalent to:

```javascript
const schema = Joi.object().keys({
    a: Joi.string()
});
```

When validating a schema:

* Values (or keys in case of objects) are optional by default.

    ```javascript
    Joi.validate(undefined, Joi.string()); // validates fine
    ```

    To disallow this behavior, you can either set the schema as `required()`, or set `presence` to `"required"` when passing `options`:

    ```javascript
    Joi.validate(undefined, Joi.string().required());
    // or
    Joi.validate(undefined, Joi.string(), /* options */ { presence: "required" });
    ```

* Strings are utf-8 encoded by default.
* Rules are defined in an additive fashion and evaluated in order, first the inclusive rules, then the exclusive rules.

## Browsers

Joi doesn't directly support browsers, but you could use [joi-browser](https://github.com/jeffbski/joi-browser) for an ES5 build of Joi that works in browsers, or as a source of inspiration for your own builds.<|MERGE_RESOLUTION|>--- conflicted
+++ resolved
@@ -12,19 +12,14 @@
 
 This is joi, joi allows you to create *blueprints* or *schemas* for JavaScript objects (an object that stores information) to ensure *validation* of key information.
 
-<<<<<<< HEAD
 # Installation
 
 ```cli 
  npm install --save joi 
  ```
 
-# API
-See the detailed [API Reference](https://github.com/hapijs/joi/blob/v14.3.1/API.md).
-=======
 ## API
 See the detailed [API Reference](https://github.com/hapijs/joi/blob/v15.0.0/API.md).
->>>>>>> c478f7f7
 
 ## Example
 
