<a href="https://github.com/spumko"><img src="https://raw.github.com/spumko/spumko/master/images/from.png" align="right" /></a>
![joi Logo](https://raw.github.com/spumko/joi/master/images/joi.png)

Object schema description language and validator for JavaScript objects.

Current version: **2.0.x**

[![Build Status](https://secure.travis-ci.org/spumko/joi.png)](http://travis-ci.org/spumko/joi)


## Table of Contents

<img src="https://raw.github.com/spumko/joi/master/images/validation.png" align="right" />
- [Example](#example)
- [Usage](#usage)
    - [`validate(value, schema, options)`](#validatevalue-schema-options)
    - [`any()`](#any)
        - [`any.allow(value)`](#anyallowvalue)
        - [`any.valid(value)`](#anyvalidvalue)
        - [`any.invalid(value)`](#anyinvalidvalue)
        - [`any.required()`](#anyrequired)
        - [`any.optional()`](#anyoptional)
        - [`any.with(peer)`](#anywithpeer)
        - [`any.without(peer)`](#anywithoutpeer)
        - [`any.xor(peer)`](#anyxorpeer)
        - [`description(desc)`](#descriptiondesc)
        - [`any.notes(notes)`](#anynotesnotes)
        - [`any.tags(tags)`](#anytagstags)
        - [`any.options(options)`](#anyoptionsoptions)
        - [`any.strict()`](#anystrict)
        - [`any.rename(to, [options])`](#anyrenameto-options)
    - [`array()`](#array)
        - [`array.includes(type)`](#arrayincludestype)
        - [`array.excludes(type)`](#arrayexcludestype)
        - [`array.min(limit)`](#arrayminlimit)
        - [`array.max(limit)`](#arraymaxlimit)
        - [`array.length(limit)`](#arraylengthlimit)
    - [`boolean()`](#boolean)
    - [`date()`](#date)
        - [`date.min(date)`](#datemindate)
        - [`date.max(date)`](#datemaxdate)
    - [`func()`](#func)
    - [`number()`](#number)
        - [`number.min(limit)`](#numberminlimit)
        - [`number.max(limit)`](#numbermaxlimit)
        - [`number.integer()`](#numberinteger)
    - [`object(schema)`](#objectschema)
    - [`string()`](#string)
        - [`string.insensitive()`](#stringinsensitive)
        - [`string.min(limit)`](#stringminlimit)
        - [`string.max(limit)`](#stringmaxlimit)
        - [`string.length(limit)`](#stringlengthlimit)
        - [`string.regex(pattern)`](#stringregexpattern)
        - [`string.alphanum()`](#stringalphanum)
        - [`string.token()`](#stringtoken)
        - [`string.email()`](#stringemail)
- [Migration notes](#migration-notes)


# Example

```javascript
var Joi = require('joi');

var schema = {
    username: Joi.string().alphanum().min(3).max(30).with('birthyear').required(),
    password: Joi.string().regex(/[a-zA-Z0-9]{3,30}/).without('access_token'),
    access_token: [Joi.string(), Joi.number()],
    birthyear: Joi.number().integer().min(1900).max(2013),
    email: Joi.string().email()
};

var err = Joi.validate({ username: 'abc', birthyear: 1994 }, schema);  // err === null -> valid
```

The above schema defines the following constraints:
* `username`
    * a required string
    * must contain only alphanumeric characters
    * at least 3 characters long but no more than 30
    * must be accompanied by `birthyear`
* `password`
    * an optional string
    * must satisfy the custom regex
    * cannot appear together with `access_token`
* `access_token`
    * an optional, unconstrained string or number
* `birthyear`
    * an integer between 1900 and 2013
* `email`
    * a valid email address string

# Usage

Usage is a two steps process. First, a schema is constructed using the provided types and constraints:

```javascript
var schema = {
    a: Joi.string()
};
```

Then the value is validated against the schema:

```javascript
var err = Joi.validate({ a: 'a string' }, schema);
```

If the value is valid, `null` is returned, otherwise an `Error` object.

The schema can be a plain JavaScript object where every key is assigned a **joi** type, or it can be a **joi** type directly:

```javascript
var schema = Joi.string().min(10);
```

If the schema is a **joi** type, the `schema.validate(value)` can be called directly on the type. When passing a non-type schema object,
the module converts it internally to an object() type equivalent to:

```javascript
var schema = Joi.object({
    a: Joi.string()
});
```

When validating a schema:
* Keys are optional by default.
* Strings are utf-8 encoded by default.
* Rules are defined in an additive fashion and evaluated in order after whitelist and blacklist checks.

### `validate(value, schema, options)`

Validates a value using the given schema and options where:
- `value` - the value being validated.
- `schema` - the validation schema. Can be a **joi** type object or a plain object where every key is assigned a **joi** type object.
- `options` - an optional object with the following optional keys:
- `abortEarly` - when `true`, stops validation on the first error, otherwise returns all the errors found. Defaults to `true`.
- `convert` - when `true`, attepmts to cast values to the required types (e.g. a string to a number). Defaults to `true`.
- `modify` - when `true`, converted values are written back to the provided value (only when value is an object). Defaults to `false`.
- `allowUnknown` - when `true`, allows object to contain unknown keys which are ignored. Defaults to `false`.
- `skipFunctions` - when `true`, ignores unknown keys with a function value. Defaults to `false`.
- `stripUnknown` - when `true`, unknown keys are deleted (only when value is an object). Defaults to `false`.
- `languagePath` - the location of the language file used to localize error messages. Defaults to `'languages/en-us.json'`.

```javascript
var schema = {
    a: Joi.number()
};

var value = {
    a: '123'
};

var err = Joi.validate(value, schema, { modify: true });

// err -> null
// value.a -> 123 (number, not string)
```

### `any()`

Generates a schema object that matches any data type.

```javascript
var any = Joi.any();
any.valid('a');

var err = any.validate('a');
```

#### `any.allow(value)`

Whitelists a value where:
- `value` - the allowed value which can be of any type and will be matched against the validated value before applying any other rules.
  `value` can be an array of values, or multiple values can be passed as individual arguments.

```javascript
var schema = {
    a: Joi.any().allow('a'),
    b: Joi.any().allow('b', 'B'),
    c: Joi.any().allow(['c', 'C'])
};
```

#### `any.valid(value)`

Adds the provided values into the allowed whitelist and marks them as the only valid values allowed where:
- `value` - the allowed value which can be of any type and will be matched against the validated value before applying any other rules.
  `value` can be an array of values, or multiple values can be passed as individual arguments.

```javascript
var schema = {
    a: Joi.any().valid('a'),
    b: Joi.any().valid('b', 'B'),
    c: Joi.any().valid(['c', 'C'])
};
```

#### `any.invalid(value)`

Blacklists a value where:
- `value` - the forbidden value which can be of any type and will be matched against the validated value before applying any other rules.
  `value` can be an array of values, or multiple values can be passed as individual arguments.

```javascript
var schema = {
    a: Joi.any().invalid('a'),
    b: Joi.any().invalid('b', 'B'),
    c: Joi.any().invalid(['c', 'C'])
};
```

#### `any.required()`

Marks a key as required which will not allow `undefined` as value. All keys are optional by default.

```javascript
    var schema = {
    a: Joi.any().required()
};
```

#### `any.optional()`

Marks a key as optional which will allow `undefined` as values. Used to annotate the schema for readability as all keys are optional by default.

```javascript
var schema = {
    a: Joi.any().optional()
};
```

#### `any.with(peer)`

Requires the presence of another key whenever this value is present where:
- `peer` - the required key name that must appear together with the current value. `peer` can be an array of values, or multiple values can be
  passed as individual arguments.

```javascript
var schema = {
    a: Joi.any().with('b'),
    b: Joi.any()
};
```

#### `any.without(peer)`

Forbids the presence of another key whenever this value is present where:
- `peer` - the forbidden key name that must not appear together with the current value. `peer` can be an array of values, or multiple values can be
  passed as individual arguments.

```javascript
var schema = {
    a: Joi.any().without('b'),
    b: Joi.any()
};
```

#### `any.xor(peer)`

Defines an exclusive relationship with another key where this or one of the peers is required but not at the same time where:
- `peer` - the exclusive key name that must not appear together with the current value but where one of them is required. `peer` can be an array
  of values, or multiple values can be passed as individual arguments.

```javascript
var schema = {
    a: Joi.any().xor('b'),
    b: Joi.any()
};
```

#### `description(desc)`

Annotates the key where:
- `desc` - the description string.

```javascript
var schema = Joi.any().description('this key will match anything you give it');
```

#### `any.notes(notes)`

Annotates the key where:
- `notes` - the notes string or array of strings.

```javascript
var schema = Joi.any().notes(['this is special', 'this is important']);
```

#### `any.tags(tags)`

Annotates the key where:
- `tags` - the tag string or array of strings.

```javascript
var schema = Joi.any().tags(['api', 'user']);
```

#### `any.options(options)`

Overrides the global `validate()` options for the current key and any sub-key where:
- `options` - an object with the same optional keys as [`Joi.validate(value, schema, options)`](#joivalidatevalue-schema-options).

```javascript
var schema = {
    a: Joi.any().options({ modify: true })
};
```

#### `any.strict()`

Sets the `options.convert` options to `false` which prevent type casting for the current key and any child keys.

```javascript
var schema = {
    a: Joi.any().strinct()
};
```

#### `any.rename(to, [options])`

Renames a key to another name where:
- `to` - the new key name.
- `options` - an optional object with the following optional keys:
    - `move` - if `true`, deletes the old key name, otherwise both old and new keys are kept. Defaults to `false`.
    - `multiple` - if `true`, allows renaming multiple keys to the same destination where the last rename wins. Defaults to `false`.
    - `override` - if `true`, allows renaming a key over an existing key. Defaults to `false`.

### `array()`

Generates a schema object that matches an array data type.

Supports the following subset of the [`any()`](#any) type:
- `required()`
- `optional()`
- `with(peer)`
- `without(peer)`
- `xor(peer)`
- `description(desc)`
- `notes(notes)`
- `tags(tags)`
- `options(options)`
- `rename(to, [options])`

```javascript
var array = Joi.array();
array.includes(Joi.string().valid('a', 'b'));

var err = array.validate(['a', 'b', 'a']);
```

#### `array.includes(type)`

List the types allowed for the array values where:
- `type` - a **joi** schema object to validate each array item against. `type` can be an array of values, or multiple values can be passed as individual arguments.

```javascript
var schema = {
    a: Joi.array().includes(Joi.string(), Joi.number())
};
```

#### `array.excludes(type)`

List the types forbidden for the array values where:
- `type` - a **joi** schema object to validate each array item against. `type` can be an array of values, or multiple values can be passed as individual arguments.

```javascript
var schema = {
    a: Joi.array().excludes(Joi.object())
};
```

#### `array.min(limit)`

Specifies the minimum number of items in the array where:
- `limit` - the lowest number of array items allowed.

```javascript
var schema = {
    a: Joi.array().min(2)
};
```

#### `array.max(limit)`

Specifies the maximum number of items in the array where:
- `limit` - the highest number of array items allowed.

```javascript
var schema = {
    a: Joi.array().max(10)
};
```

#### `array.length(limit)`

Specifies the exact number of items in the array where:
- `limit` - the number of array items allowed.

```javascript
var schema = {
    a: Joi.array().length(5)
};
```

### `boolean()`

Generates a schema object that matches a boolean data type (as well as the strings 'true', 'false', 'yes', and 'no'). Can also be called via `bool()`.

Supports the same methods of the [`any()`](#any) type.

```javascript
var boolean = Joi.boolean();
boolean.allow(null);

var err = any.validate(true);
```

### `date()`

Generates a schema object that matches a date type (as well as a JavaScript date string or number of milliseconds).

Supports the same methods of the [`any()`](#any) type.

```javascript
var date = Joi.date();
date.min('12-20-2012');

var err = date.validate('12-21-2012');
```

#### `date.min(date)`

Specifies the oldest date allowed where:
- `date` - the oldest date allowed.

```javascript
var schema = {
    a: Joi.date().min('1-1-1974')
};
```

#### `date.max(date)`

Specifies the latest date allowed where:
- `date` - the latest date allowed.

```javascript
var schema = {
    a: Joi.date().max('12-31-2020')
};
```

### `func()`

Generates a schema object that matches a function type.

Supports the same methods of the [`any()`](#any) type.

```javascript
var func = Joi.func();
func.allow(null);

var err = func.validate(function () {});
```

### `number()`

Generates a schema object that matches a number data type (as well as strings that can be converted to numbers).

Supports the same methods of the [`any()`](#any) type.

```javascript
var number = Joi.number();
number.min(1).max(10).integer();

var err = number.validate(5);
```

#### `number.min(limit)`

Specifies the minimum value where:
- `limit` - the minimum value allowed.

```javascript
var schema = {
    a: Joi.number().min(2)
};
```

#### `number.max(limit)`

Specifies the maximum value where:
- `limit` - the maximum value allowed.

```javascript
var schema = {
    a: Joi.number().max(10)
};
```

#### `number.integer()`

Requires the number to be an integer (no floating point).

```javascript
var schema = {
    a: Joi.number().integer()
};
```

### `object(schema)`

Generates a schema object that matches an object data type (as well as JSON strings that parsed into objects) where:
- `schema` - optional object where each key is assinged a **joi** type object. If the schema is `{}` no keys allowed.
  Defaults to 'undefined' which allows any child key.

Supports the same methods of the [`any()`](#any) type.

```javascript
var object = Joi.object({
    a: number.min(1).max(10).integer()
});

var err = object.validate({ a: 5 });
```

### `string()`

Generates a schema object that matches a string data type. Note that empty strings are not allowed by default and must be enabled with `allow('')`.

Supports the same methods of the [`any()`](#any) type.

```javascript
var string = Joi.string();
string.min(1).max(10);

var err = string.validate('12345');
```

#### `string.insensitive()`

Allows the value to match any whitelist of blacklist item in a case insensitive comparison.

```javascript
var schema = {
    a: Joi.string().valid('a').insensitive()
};
```

#### `string.min(limit)`

Specifies the minimum number string characters where:
- `limit` - the minimum number of string characters required.

```javascript
var schema = {
    a: Joi.string().min(2)
};
```

#### `string.max(limit)`

Specifies the maximum number of string characters where:
- `limit` - the maximum number of string characters allowed.

```javascript
var schema = {
    a: Joi.string().max(10)
};
```

#### `string.length(limit)`

Specifies the exact string length required where:
- `limit` - the required string length.

```javascript
var schema = {
    a: Joi.string().length(5)
};
```

#### `string.regex(pattern)`

Defines a regular expression rule where:
- `pattern` - a regular expression object the string value must match against.

```javascript
var schema = {
    a: Joi.string().regex(\^[abc]+$\)
};
```

#### `string.alphanum()`

Requires the string value to only contain a-z, A-Z, and 0-9.

```javascript
var schema = {
    a: Joi.string().alphanum()
};
```

#### `string.token()`

Requires the string value to only contain a-z, A-Z, 0-9, and underscore _.

```javascript
var schema = {
    a: Joi.string().token()
};
```

#### `string.email()`

Requires the string value to be a valid email address.

```javascript
var schema = {
    a: Joi.string().email()
};
```

<<<<<<< HEAD
#### `string.guid()`

Requires the string value to be a valid GUID.

```javascript
var schema = {
    a: Joi.string().guid()
};
```

#### `string.isoDate()`

Requires the string value to be in valid ISO 8601 date format.

```javascript
var schema = {
    a: Joi.string().isoDate()
};
```
=======
# Migration notes

**joi** 2.0 is a complete rewrite of the previous version. While largely backward compatible, it includes a few changes that are
not as well as a large number of bug fixes that dramatically changes existing behavior. The following is an incomplete list of changes.
Please test your existing validation rules to ensure they behave as expected with this new version.

* `Joi.types` and `Joi.Types` deprecated - use `Joi.string()` etc. instead.
* Uppercase type names deprecated - use lowercase function names instead.
* Top level global config options no longer supported (e.g. `{ languagePath: './file.json' }`). Use the `.options()` method instead.
* `noShortCircuit()` no longer supported - use the `abortEarly` option instead.
* Options renamed:
    * `saveConversions` changed to `modify`.
    * `skipConversions` changed to `convert` (with reversed meaning).
    * `stripExtraKeys` changed to `stripUnknown`.
    * `allowExtraKeys` changed to `allowUnknown`.
    * In `rename()` options:
        * `deleteOrig` changed to `move`.
        * `allowMult` changed to `multiple`.
        * `allowOverwrite` changed to `override`.
* `nullOk()` and `emptyOk()` are deprecated - use `allow(null)` and `allow('')` instead.
* `number().float()` no longer supported.
* Completely new internal representation of the data. If you were accessing _variables, your code is most likely broken now. Use `describe()` instead.
* `string().alphanum()` no longer allows spaces and underscores and does not take an arguement.
* `string().date()` no longer supported - use new `date()` type.
* `deny()` deprecated - use `invalid()` instead.
* `array().includes()` and `array.excludes()` now validates correctly (not just the base type).
* `allow()`, `valid()`, and `invalid()` values are now compared against the original and converted values (not just after conversion).
* `string().min()` no longer implies `required()`.




>>>>>>> a509f89b
<|MERGE_RESOLUTION|>--- conflicted
+++ resolved
@@ -623,7 +623,6 @@
 };
 ```
 
-<<<<<<< HEAD
 #### `string.guid()`
 
 Requires the string value to be a valid GUID.
@@ -643,7 +642,7 @@
     a: Joi.string().isoDate()
 };
 ```
-=======
+
 # Migration notes
 
 **joi** 2.0 is a complete rewrite of the previous version. While largely backward compatible, it includes a few changes that are
@@ -675,5 +674,3 @@
 
 
 
-
->>>>>>> a509f89b
