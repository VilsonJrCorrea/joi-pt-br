<!-- version -->
# 13.7.0 API Reference
<!-- versionstop -->

<img src="https://raw.github.com/hapijs/joi/master/images/validation.png" align="right" />

<!-- toc -->

- [Joi](#joi)
  - [`version`](#version)
  - [`validate(value, schema, [options], [callback])`](#validatevalue-schema-options-callback)
  - [`compile(schema)`](#compileschema)
  - [`describe(schema)`](#describeschema)
  - [`assert(value, schema, [message])`](#assertvalue-schema-message)
  - [`attempt(value, schema, [message])`](#attemptvalue-schema-message)
  - [`ref(key, [options])`](#refkey-options)
  - [`isRef(ref)`](#isrefref)
  - [`reach(schema, path)`](#reachschema-path)
  - [`defaults(fn)`](#defaultsfn)
  - [`extend(extension)`](#extendextension)
    - [Terms](#terms)
    - [Extension](#extension)
    - [npm note](#npm-note)
    - [Examples](#examples)
  - [`any`](#any)
    - [`schemaType`](#schematype)
    - [`any.validate(value, [options], [callback])`](#anyvalidatevalue-options-callback)
    - [`any.allow(value)`](#anyallowvalue)
    - [`any.valid(value)` - aliases: `only`, `equal`](#anyvalidvalue---aliases-only-equal)
    - [`any.invalid(value)` - aliases: `disallow`, `not`](#anyinvalidvalue---aliases-disallow-not)
    - [`any.required()` - aliases: `exist`](#anyrequired---aliases-exist)
    - [`any.optional()`](#anyoptional)
    - [`any.forbidden()`](#anyforbidden)
    - [`any.strip()`](#anystrip)
    - [`any.description(desc)`](#anydescriptiondesc)
    - [`any.notes(notes)`](#anynotesnotes)
    - [`any.tags(tags)`](#anytagstags)
    - [`any.meta(meta)`](#anymetameta)
    - [`any.example(...values)`](#anyexamplevalues)
    - [`any.unit(name)`](#anyunitname)
    - [`any.options(options)`](#anyoptionsoptions)
    - [`any.strict(isStrict)`](#anystrictisstrict)
    - [`any.default([value, [description]])`](#anydefaultvalue-description)
    - [`any.concat(schema)`](#anyconcatschema)
    - [`any.when(condition, options)`](#anywhencondition-options)
    - [`any.label(name)`](#anylabelname)
    - [`any.raw(isRaw)`](#anyrawisraw)
    - [`any.empty(schema)`](#anyemptyschema)
    - [`any.error(err)`](#anyerrorerr)
    - [`any.describe()`](#anydescribe)
  - [`array` - inherits from `Any`](#array---inherits-from-any)
    - [`array.sparse([enabled])`](#arraysparseenabled)
    - [`array.single([enabled])`](#arraysingleenabled)
    - [`array.items(type)`](#arrayitemstype)
    - [`array.ordered(type)`](#arrayorderedtype)
    - [`array.min(limit)`](#arrayminlimit)
    - [`array.max(limit)`](#arraymaxlimit)
    - [`array.length(limit)`](#arraylengthlimit)
    - [`array.unique([comparator], [options])`](#arrayuniquecomparator-options)
  - [`boolean` - inherits from `Any`](#boolean---inherits-from-any)
    - [`boolean.truthy(value)`](#booleantruthyvalue)
    - [`boolean.falsy(value)`](#booleanfalsyvalue)
    - [`boolean.insensitive([enabled])`](#booleaninsensitiveenabled)
  - [`binary` - inherits from `Any`](#binary---inherits-from-any)
    - [`binary.encoding(encoding)`](#binaryencodingencoding)
    - [`binary.min(limit)`](#binaryminlimit)
    - [`binary.max(limit)`](#binarymaxlimit)
    - [`binary.length(limit)`](#binarylengthlimit)
  - [`date` - inherits from `Any`](#date---inherits-from-any)
    - [`date.min(date)`](#datemindate)
    - [`date.max(date)`](#datemaxdate)
    - [`date.greater(date)`](#dategreaterdate)
    - [`date.less(date)`](#datelessdate)
    - [`date.iso()`](#dateiso)
    - [`date.timestamp([type])`](#datetimestamptype)
  - [`func` - inherits from `Any`](#func---inherits-from-any)
    - [`func.arity(n)`](#funcarityn)
    - [`func.minArity(n)`](#funcminarityn)
    - [`func.maxArity(n)`](#funcmaxarityn)
    - [`func.class()`](#funcclass)
    - [`func.ref()`](#funcref)
  - [`number` - inherits from `Any`](#number---inherits-from-any)
    - [`number.unsafe([enabled])`](#numberunsafeenabled)
    - [`number.min(limit)`](#numberminlimit)
    - [`number.max(limit)`](#numbermaxlimit)
    - [`number.greater(limit)`](#numbergreaterlimit)
    - [`number.less(limit)`](#numberlesslimit)
    - [`number.integer()`](#numberinteger)
    - [`number.precision(limit)`](#numberprecisionlimit)
    - [`number.multiple(base)`](#numbermultiplebase)
    - [`number.positive()`](#numberpositive)
    - [`number.negative()`](#numbernegative)
    - [`number.port()`](#numberport)
  - [`object` - inherits from `Any`](#object---inherits-from-any)
    - [`object.keys([schema])`](#objectkeysschema)
      - [`{} notation`](#-notation)
      - [`Joi.object([schema]) notation`](#joiobjectschema-notation)
      - [`Joi.object().keys([schema]) notation`](#joiobjectkeysschema-notation)
    - [`object.append([schema])`](#objectappendschema)
    - [`object.min(limit)`](#objectminlimit)
    - [`object.max(limit)`](#objectmaxlimit)
    - [`object.length(limit)`](#objectlengthlimit)
    - [`object.pattern(pattern, schema)`](#objectpatternpattern-schema)
    - [`object.and(peers)`](#objectandpeers)
    - [`object.nand(peers)`](#objectnandpeers)
    - [`object.or(peers)`](#objectorpeers)
    - [`object.xor(peers)`](#objectxorpeers)
    - [`object.with(key, peers)`](#objectwithkey-peers)
    - [`object.without(key, peers)`](#objectwithoutkey-peers)
    - [`object.rename(from, to, [options])`](#objectrenamefrom-to-options)
    - [`object.assert(ref, schema, [message])`](#objectassertref-schema-message)
    - [`object.unknown([allow])`](#objectunknownallow)
    - [`object.type(constructor, [name])`](#objecttypeconstructor-name)
    - [`object.schema()`](#objectschema)
    - [`object.requiredKeys(children)`](#objectrequiredkeyschildren)
    - [`object.optionalKeys(children)`](#objectoptionalkeyschildren)
    - [`object.forbiddenKeys(children)`](#objectforbiddenkeyschildren)
  - [`string` - inherits from `Any`](#string---inherits-from-any)
    - [`string.insensitive()`](#stringinsensitive)
    - [`string.min(limit, [encoding])`](#stringminlimit-encoding)
    - [`string.max(limit, [encoding])`](#stringmaxlimit-encoding)
    - [`string.truncate([enabled])`](#stringtruncateenabled)
    - [`string.creditCard()`](#stringcreditcard)
    - [`string.length(limit, [encoding])`](#stringlengthlimit-encoding)
    - [`string.regex(pattern, [name | options])`](#stringregexpattern-name--options)
    - [`string.replace(pattern, replacement)`](#stringreplacepattern-replacement)
    - [`string.alphanum()`](#stringalphanum)
    - [`string.token()`](#stringtoken)
    - [`string.email([options])`](#stringemailoptions)
    - [`string.ip([options])`](#stringipoptions)
    - [`string.uri([options])`](#stringurioptions)
    - [`string.guid()` - aliases: `uuid`](#stringguid---aliases-uuid)
    - [`string.hex([options])`](#stringhexoptions)
    - [`string.base64([options])`](#stringbase64options)
    - [`string.dataUri([options])`](#stringdataurioptions)
    - [`string.hostname()`](#stringhostname)
    - [`string.normalize([form])`](#stringnormalizeform)
    - [`string.lowercase()`](#stringlowercase)
    - [`string.uppercase()`](#stringuppercase)
    - [`string.trim([enabled])`](#stringtrimenabled)
    - [`string.isoDate()`](#stringisodate)
  - [`symbol` - inherits from `Any`](#symbol---inherits-from-any)
    - [`symbol.map(map)`](#symbolmapmap)
  - [`alternatives` - inherits from `Any`](#alternatives---inherits-from-any)
    - [`alternatives.try(schemas)`](#alternativestryschemas)
    - [`alternatives.when(condition, options)`](#alternativeswhencondition-options)
  - [`lazy(fn[, options])` - inherits from `Any`](#lazyfn-options---inherits-from-any)
- [Errors](#errors)
  - [List of errors](#list-of-errors)
    - [`alternatives.base`](#alternativesbase)
    - [`any.allowOnly`](#anyallowonly)
    - [`any.default`](#anydefault)
    - [`any.empty`](#anyempty)
    - [`any.invalid`](#anyinvalid)
    - [`any.required`](#anyrequired)
    - [`any.unknown`](#anyunknown)
    - [`array.base`](#arraybase)
    - [`array.excludes`](#arrayexcludes)
    - [`array.excludesSingle`](#arrayexcludessingle)
    - [`array.includesRequiredBoth`](#arrayincludesrequiredboth)
    - [`array.includesRequiredKnowns`](#arrayincludesrequiredknowns)
    - [`array.includesRequiredUnknowns`](#arrayincludesrequiredunknowns)
    - [`array.includes`](#arrayincludes)
    - [`array.includesSingle`](#arrayincludessingle)
    - [`array.length`](#arraylength)
    - [`array.max`](#arraymax)
    - [`array.min`](#arraymin)
    - [`array.orderedLength`](#arrayorderedlength)
    - [`array.ref`](#arrayref)
    - [`array.sparse`](#arraysparse)
    - [`array.unique`](#arrayunique)
    - [`binary.base`](#binarybase)
    - [`binary.length`](#binarylength)
    - [`binary.max`](#binarymax)
    - [`binary.min`](#binarymin)
    - [`boolean.base`](#booleanbase)
    - [`date.base`](#datebase)
    - [`date.greater`](#dategreater)
    - [`date.isoDate`](#dateisodate)
    - [`date.less`](#dateless)
    - [`date.max`](#datemax)
    - [`date.min`](#datemin)
    - [`date.ref`](#dateref)
    - [`date.strict`](#datestrict)
    - [`date.timestamp.javascript`](#datetimestampjavascript)
    - [`date.timestamp.unix`](#datetimestampunix)
    - [`function.arity`](#functionarity)
    - [`function.base`](#functionbase)
    - [`function.class`](#functionclass)
    - [`function.maxArity`](#functionmaxarity)
    - [`function.minArity`](#functionminarity)
    - [`function.ref`](#functionref)
    - [`lazy.base`](#lazybase)
    - [`lazy.schema`](#lazyschema)
    - [`number.base`](#numberbase)
    - [`number.greater`](#numbergreater)
    - [`number.integer`](#numberinteger-1)
    - [`number.less`](#numberless)
    - [`number.max`](#numbermax)
    - [`number.min`](#numbermin)
    - [`number.multiple`](#numbermultiple)
    - [`number.negative`](#numbernegative-1)
    - [`number.port`](#numberport-1)
    - [`number.positive`](#numberpositive-1)
    - [`number.precision`](#numberprecision)
    - [`number.ref`](#numberref)
    - [`number.unsafe`](#numberunsafe)
    - [`object.allowUnknown`](#objectallowunknown)
    - [`object.and`](#objectand)
    - [`object.assert`](#objectassert)
    - [`object.base`](#objectbase)
    - [`object.length`](#objectlength)
    - [`object.max`](#objectmax)
    - [`object.min`](#objectmin)
    - [`object.missing`](#objectmissing)
    - [`object.nand`](#objectnand)
    - [`object.rename.multiple`](#objectrenamemultiple)
    - [`object.rename.override`](#objectrenameoverride)
    - [`object.rename.regex.multiple`](#objectrenameregexmultiple)
    - [`object.rename.regex.override`](#objectrenameregexoverride)
    - [`object.schema`](#objectschema-1)
    - [`object.type`](#objecttype)
    - [`object.with`](#objectwith)
    - [`object.without`](#objectwithout)
    - [`object.xor`](#objectxor)
    - [`string.alphanum`](#stringalphanum-1)
    - [`string.base64`](#stringbase64)
    - [`string.base`](#stringbase)
    - [`string.creditCard`](#stringcreditcard-1)
    - [`string.dataUri`](#stringdatauri)
    - [`string.email`](#stringemail)
    - [`string.guid`](#stringguid)
    - [`string.hexAlign`](#stringhexalign)
    - [`string.hex`](#stringhex)
    - [`string.hostname`](#stringhostname-1)
    - [`string.ipVersion`](#stringipversion)
    - [`string.ip`](#stringip)
    - [`string.isoDate`](#stringisodate-1)
    - [`string.length`](#stringlength)
    - [`string.lowercase`](#stringlowercase-1)
    - [`string.max`](#stringmax)
    - [`string.min`](#stringmin)
    - [`string.normalize`](#stringnormalize)
    - [`string.ref`](#stringref)
    - [`string.regex.base`](#stringregexbase)
    - [`string.regex.invert.base`](#stringregexinvertbase)
    - [`string.regex.invert.name`](#stringregexinvertname)
    - [`string.regex.name`](#stringregexname)
    - [`string.token`](#stringtoken-1)
    - [`string.trim`](#stringtrim)
    - [`string.uppercase`](#stringuppercase-1)
    - [`string.uriCustomScheme`](#stringuricustomscheme)
    - [`string.uriRelativeOnly`](#stringurirelativeonly)
    - [`string.uri`](#stringuri)

<!-- tocstop -->

## Joi

### `version`

Property showing the current version of joi being used.

### `validate(value, schema, [options], [callback])`

Validates a value using the given schema and options where:
- `value` - the value being validated.
- `schema` - the validation schema. Can be a **joi** type object or a plain object where every key is assigned a **joi** type object using [`Joi.compile`](#compileschema) (be careful of the cost of compiling repeatedly the same schemas).
- `options` - an optional object with the following optional keys:
  - `abortEarly` - when `true`, stops validation on the first error, otherwise returns all the errors found. Defaults to `true`.
  - `convert` - when `true`, attempts to cast values to the required types (e.g. a string to a number). Defaults to `true`.
  - `allowUnknown` - when `true`, allows object to contain unknown keys which are ignored. Defaults to `false`.
  - `skipFunctions` - when `true`, ignores unknown keys with a function value. Defaults to `false`.
  - `stripUnknown` - remove unknown elements from objects and arrays. Defaults to `false`.
    - when an `object` :
      - `arrays` - set to `true` to remove unknown items from arrays.
      - `objects` - set to `true` to remove unknown keys from objects.
    - when `true`, it is equivalent to having `{ arrays: false, objects: true }`.
  - `language` - overrides individual error messages. Defaults to no override (`{}`). Messages apply the following rules :
    - variables are put between curly braces like `{{var}}`, if prefixed by a `!` like `{{!var}}`, it will be html escaped if the option `escapeHtml` is also set to `true`
    - strings are always preceeded by the key name, unless a `{{label}}` is found elsewhere or if the string is prefixed by a `!!`
    - to better understand the structure of the language, it's advised to have a look at the existing messages you want to override [here](lib/language.js)
  - `presence` - sets the default presence requirements. Supported modes: `'optional'`, `'required'`, and `'forbidden'`.
    Defaults to `'optional'`.
  - `context` - provides an external data set to be used in [references](#refkey-options). Can only be set as an external option to
    `validate()` and not using `any.options()`.
  - `noDefaults` - when `true`, do not apply default values. Defaults to `false`.
  - `escapeHtml` - when `true`, error message templates will escape special characters to HTML entities, for security purposes. Defaults to `false`.
- `callback` - the optional synchronous callback method using the signature `function(err, value)` where:
  - `err` - if validation failed, the [error](#errors) reason, otherwise `null`.
  - `value` - the validated value with any type conversions and other modifiers applied (the input is left unchanged). `value` can be
    incomplete if validation failed and `abortEarly` is `true`. If callback is not provided, then returns an object with [error](#errors)
    and value properties.

When used without a callback, this function returns a Promise-like object that can be used as a promise, or as a simple object like in the below examples.

```js
const schema = {
    a: Joi.number()
};

const value = {
    a: '123'
};

Joi.validate(value, schema, (err, value) => { });
// err -> null
// value.a -> 123 (number, not string)

// or
const result = Joi.validate(value, schema);
// result.error -> null
// result.value -> { "a" : 123 }

// or
const promise = Joi.validate(value, schema);
promise.then((value) => {
    // value -> { "a" : 123 }
});
```

### `compile(schema)`

Converts literal schema definition to **joi** schema object (or returns the same back if already a **joi** schema object) where:
- `schema` - the schema definition to compile.

```js
const definition = ['key', 5, { a: true, b: [/^a/, 'boom'] }];
const schema = Joi.compile(definition);

// Same as:

const schema = Joi.alternatives().try([
    Joi.string().valid('key'),
    Joi.number().valid(5),
    Joi.object().keys({
        a: Joi.boolean().valid(true),
        b: Joi.alternatives().try([
            Joi.string().regex(/^a/),
            Joi.string().valid('boom')
        ])
    })
]);
```

### `describe(schema)`

Returns an object that represents the internal configuration of a **joi** schema. Useful for debugging and exposing a schema's configuration to other systems, like valid values in a user interface.

- `schema` - the schema to describe.

```js
const schema = Joi.any().valid([ 'foo', 'bar' ]);

console.log(Joi.describe(schema));
```

Results in:

```
{ type: 'any',
  flags: { allowOnly: true },
  valids: [ 'foo', 'bar' ] }
```

### `assert(value, schema, [message])`

Validates a value against a schema and [throws](#errors) if validation fails where:
- `value` - the value to validate.
- `schema` - the validation schema. Can be a **joi** type object or a plain object where every key is assigned a **joi** type object using [`Joi.compile`](#compileschema) (be careful of the cost of compiling repeatedly the same schemas).
- `message` - optional message string prefix added in front of the error message. may also be an Error object.

```js
Joi.assert('x', Joi.number());
```

### `attempt(value, schema, [message])`

Validates a value against a schema, returns valid object, and [throws](#errors) if validation fails where:
- `value` - the value to validate.
- `schema` - the validation schema. Can be a **joi** type object or a plain object where every key is assigned a **joi** type object using [`Joi.compile`](#compileschema) (be careful of the cost of compiling repeatedly the same schemas).
- `message` - optional message string prefix added in front of the error message. may also be an Error object.

```js
Joi.attempt('x', Joi.number()); // throws error
const result = Joi.attempt('4', Joi.number()); // result -> 4
```

### `ref(key, [options])`

Generates a reference to the value of the named key. References are resolved at validation time and in order of dependency
so that if one key validation depends on another, the dependent key is validated second after the reference is validated.
References support the following arguments:
- `key` - the reference target. References cannot point up the object tree, only to sibling keys, but they can point to
  their siblings' children (e.g. 'a.b.c') using the `.` separator. If a `key` starts with `$` is signifies a context reference
  which is looked up in the `context` option object.
- `options` - optional settings:
    - `separator` - overrides the default `.` hierarchy separator.
    - `contextPrefix` - overrides the default `$` context prefix signifier.
    - Other options can also be passed based on what [`Hoek.reach`](https://github.com/hapijs/hoek/blob/master/API.md#reachobj-chain-options) supports.

Note that references can only be used where explicitly supported such as in `valid()` or `invalid()` rules. If upwards
(parents) references are needed, use [`object.assert()`](#objectassertref-schema-message).

```js
const schema = Joi.object().keys({
    a: Joi.ref('b.c'),
    b: {
        c: Joi.any()
    },
    c: Joi.ref('$x')
});

Joi.validate({ a: 5, b: { c: 5 } }, schema, { context: { x: 5 } }, (err, value) => {});
```

### `isRef(ref)`

Checks whether or not the provided argument is a reference.
It's especially useful if you want to post-process error messages.

```js
const ref = Joi.ref('a');
Joi.isRef(ref); // returns true
```

### `reach(schema, path)`

Get a sub-schema of an existing schema based on a `path` that can be either a string or an array of strings For string values path separator is a dot (`.`).

```js
const schema = Joi.object({ foo: Joi.object({ bar: Joi.number() }) });
const number = Joi.reach(schema, 'foo.bar');

//or
const result = Joi.reach(schema, ['foo', 'bar']); //same as number
```

### `defaults(fn)`

Creates a new Joi instance that will apply defaults onto newly created schemas through the use of the `fn` function that takes exactly one argument, the schema being created.

The function must always return a schema, even if untransformed.

```js
const defaultJoi = Joi.defaults((schema) => {

    switch (schema.schemaType) {
        case 'string':
            return schema.allow('');
        case 'object':
            return schema.min(1);
        default:
            return schema;
    }
});

const schema = defaultJoi.object(); // Equivalent to a Joi.object().min(1)
```

### `extend(extension)`

Creates a new Joi instance customized with the extension(s) you provide included.

It is **important** to understand that original Joi library is not modified by this.

#### Terms

The extension makes use of some common structures that need to be described prior :
* `value` - the value being processed by Joi.
* `state` - an object containing the current context of validation.
  * `key` - the key of the current value.
  * `path` - the full path of the current value.
  * `parent` - the potential parent of the current value.
* `options` - options object provided through [`any().options()`](#anyoptionsoptions) or [`Joi.validate()`](#validatevalue-schema-options-callback).

#### Extension

`extension` can be :
- a single extension object
- a factory function generating an extension object
- or an array of those

Extension objects use the following parameters :
* `name` - name of the new type you are defining, this can be an existing type. **Required**.
* `base` - an existing Joi schema to base your type upon. Defaults to `Joi.any()`.
* `coerce` - an optional function that runs before the base, usually serves when you want to coerce values of a different type than your base. It takes 3 arguments `value`, `state` and `options`.
* `pre` - an optional function that runs first in the validation chain, usually serves when you need to cast values. It takes 3 arguments `value`, `state` and `options`.
* `language` - an optional object to add error definitions. Every key will be prefixed by the type name.
* `describe` - an optional function taking the fully formed description to post-process it.
* `rules` - an optional array of rules to add.
  * `name` - name of the new rule. **Required**.
  * `params` - an optional object containing Joi schemas of each parameter ordered. You can also pass a single Joi schema as long as it is a `Joi.object()`, of course some methods such as `pattern` or `rename` won't be useful or won't work at all in this given context.
  * `setup` - an optional function that takes an object with the provided parameters to allow for internals manipulation of the schema when a rule is set, you can optionally return a new Joi schema that will be taken as the new schema instance. At least one of `setup` or `validate` **must** be provided.
  * `validate` - an optional function to validate values that takes 4 parameters `params`, `value`, `state` and `options`. At least one of `setup` or `validate` **must** be provided.
  * `description` - an optional string or function taking the parameters as argument to describe what the rule is doing.

Factory functions are advised if you intend to publish your extensions for others to use, because they are capable of using an extended joi being built, thus avoiding any erasure when using multiple extensions at the same time. See an example of a factory function in the section below.

THe `params` of `rules` rely on the fact that all engines, even though not stated in the ECMA specifications, preserve the order of object keys, this is a conscious choice to simplify the API for the end-user. If you ever see an engine misbehaving or are uncomfortable relying on this, you can use a single option object to describe your parameters, like:
```js
params: { options: Joi.object({ param1: Joi.number().required(), param2: Joi.string() }) }
```

Any of the `coerce`, `pre` and `validate` functions should use `this.createError(type, context, state, options[, flags])` to create and return errors.
This function potentially takes 5 arguments:
* `type` - the dotted type of the error matching predefined language elements or the ones defined in your extension. **Required**.
* `context` - a free-form object that can contain anything you want to provide context on regarding the error. This object's properties are inserted in the error message where bracketted placeholders are. **Required**.
* `state` - state that the validation was in, which contains the current key, path, parent if any, or reference if any. Usually you just have to pass the state you were given. **Required**.
* `options` - options that were used for the validation. Usually you just have to pass the options you were given. **Required**.
* `flags` - optional flags that you want to be shown for the error. Defaults to the schema's current flags.

#### npm note

If you publish your extension on npm, make sure to add `joi` and `extension` as keywords so that it's discoverable more easily.

#### Examples

```js
const Joi = require('joi');
const customJoi = Joi.extend((joi) => ({
    base: joi.number(),
    name: 'number',
    language: {
        round: 'needs to be a rounded number', // Used below as 'number.round'
        dividable: 'needs to be dividable by {{q}}'
    },
    pre(value, state, options) {

        if (options.convert && this._flags.round) {
            return Math.round(value); // Change the value
        }

        return value; // Keep the value as it was
    },
    rules: [
        {
            name: 'round',
            setup(params) {

                this._flags.round = true; // Set a flag for later use
            },
            validate(params, value, state, options) {

                if (value % 1 !== 0) {
                    // Generate an error, state and options need to be passed
                    return this.createError('number.round', { v: value }, state, options);
                }

                return value; // Everything is OK
            }
        },
        {
            name: 'dividable',
            params: {
                q: joi.alternatives([joi.number().required(), joi.func().ref()])
            },
            validate(params, value, state, options) {

                if (value % params.q !== 0) {
                    // Generate an error, state and options need to be passed, q is used in the language
                    return this.createError('number.dividable', { v: value, q: params.q }, state, options);
                }

                return value; // Everything is OK
            }
        }
    ]
}));

const schema = customJoi.number().round().dividable(3);
```

### `any`

Generates a schema object that matches any data type.

```js
const any = Joi.any();
any.validate('a', (err, value) => { });
```

#### `schemaType`

Gets the type of the schema.

```js
const schema = Joi.string();

schema.schemaType === 'string';   // === true
```

#### `any.validate(value, [options], [callback])`

Validates a value using the schema and options where:
- `value` - the value being validated.
- `options` - an object with the same optional keys as [`Joi.validate(value, schema, options, callback)`](#validatevalue-schema-options-callback).
- `callback` - an optional synchronous callback method using the the same signature as [`Joi.validate(value, schema, options, callback)`](#validatevalue-schema-options-callback).

```js
const schema = Joi.object({
    a: Joi.number()
});

const value = {
    a: '123'
};

schema.validate(value, (err, value) => { });
// err -> null
// value.a -> 123 (number, not string)

// or
const result = schema.validate(value);
// result.error -> null
// result.value -> { "a" : 123 }

// or
const promise = schema.validate(value);
```

#### `any.allow(value)`

Whitelists a value where:
- `value` - the allowed value which can be of any type and will be matched against the validated value before applying any other rules.
  `value` can be an array of values, or multiple values can be passed as individual arguments. `value` supports [references](#refkey-options).

Note that this whitelist of allowed values is in *addition* to any other permitted values.
To create an exclusive whitelist of values, see [`any.valid(value)`](#anyvalidvalue).

```js
const schema = {
    a: Joi.any().allow('a'),
    b: Joi.any().allow('b', 'B'),
    c: Joi.any().allow(['c', 'C'])
};
```

#### `any.valid(value)` - aliases: `only`, `equal`

Adds the provided values into the allowed whitelist and marks them as the only valid values allowed where:
- `value` - the allowed value which can be of any type and will be matched against the validated value before applying any other rules.
  `value` can be an array of values, or multiple values can be passed as individual arguments. `value` supports [references](#refkey-options).

```js
const schema = {
    a: Joi.any().valid('a'),
    b: Joi.any().valid('b', 'B'),
    c: Joi.any().valid(['c', 'C'])
};
```

💥 Possible validation errors:[`any.allowOnly`](#anyallowonly)

#### `any.invalid(value)` - aliases: `disallow`, `not`

Blacklists a value where:
- `value` - the forbidden value which can be of any type and will be matched against the validated value before applying any other rules.
  `value` can be an array of values, or multiple values can be passed as individual arguments. `value` supports [references](#refkey-options).

```js
const schema = {
    a: Joi.any().invalid('a'),
    b: Joi.any().invalid('b', 'B'),
    c: Joi.any().invalid(['c', 'C'])
};
```

💥 Possible validation errors:[`any.invalid`](#anyinvalid)

#### `any.required()` - aliases: `exist`

Marks a key as required which will not allow `undefined` as value. All keys are optional by default.

```js
const schema = Joi.any().required();
```

💥 Possible validation errors:[`any.required`](#anyrequired)

#### `any.optional()`

Marks a key as optional which will allow `undefined` as values. Used to annotate the schema for readability as all keys are optional by default.

Note: this does not allow a `null` value. To do that, use [`any.allow(value)`](#anyallowvalue). Or both!

```js
const schema = Joi.any().optional();
```

#### `any.forbidden()`

Marks a key as forbidden which will not allow any value except `undefined`. Used to explicitly forbid keys.

```js
const schema = {
    a: Joi.any().forbidden()
};
```

💥 Possible validation errors:[`any.unknown`](#anyunknown)

#### `any.strip()`

Marks a key to be removed from a resulting object or array after validation. Used to sanitize output.

```js
const schema = Joi.object({
    username: Joi.string(),
    password: Joi.string().strip()
});

schema.validate({ username: 'test', password: 'hunter2' }, (err, value) => {
    // value = { username: 'test' }
});

const schema = Joi.array().items(Joi.string(), Joi.any().strip());

schema.validate(['one', 'two', true, false, 1, 2], (err, value) => {
    // value = ['one', 'two']
});
```

#### `any.description(desc)`

Annotates the key where:
- `desc` - the description string.

```js
const schema = Joi.any().description('this key will match anything you give it');
```

#### `any.notes(notes)`

Annotates the key where:
- `notes` - the notes string or array of strings.

```js
const schema = Joi.any().notes(['this is special', 'this is important']);
```

#### `any.tags(tags)`

Annotates the key where:
- `tags` - the tag string or array of strings.

```js
const schema = Joi.any().tags(['api', 'user']);
```

#### `any.meta(meta)`

Attaches metadata to the key where:
- `meta` - the meta object to attach.

```js
const schema = Joi.any().meta({ index: true });
```

#### `any.example(...values)`

Adds examples to the schema where:
- `values` - each argument is either an example value, or an array of the shape `[value, options]`:
  - `value` - single value example.
  - `options` - optional object argument to pass options to the validation:
    - `parent` - parent value in case you used normal references in your schema.
    - `context` - context of the validation in case you used context references in your schema.

If any of the examples fail to pass validation, the function will throw.

Calling this function again will override the previous examples.

```js
// Valid examples
const schema = Joi.string().min(4).example('abcd');

const refSchema = Joi.number().min(Joi.ref('sibling')).example([42, { parent: { sibling: 10 } }]);

const contextSchema = Joi.number().min(Joi.ref('$threshold')).example([42, { context: { $threshold: 10 } }]);

// Invalid examples
const invalidSchema = Joi.string().min(4).example('abc');

const invalidRefSchema = Joi.number().min(Joi.ref('sibling')).example([42, { parent: { sibling: 50 } }]);

const invalidContextSchema = Joi.number().min(Joi.ref('$threshold')).example([42, { context: { $threshold: 50 } }]);

// Multiple examples
const after = Joi.date().min(Joi.ref('before'))
                    .example(
                        ['2016-01-01', { parent: { before: '2015-01-01' } }],
                        ['2016-01-01', { parent: { before: '2015-12-31' } }]
                    )
```

#### `any.unit(name)`

Annotates the key where:
- `name` - the unit name of the value.

```js
const schema = Joi.number().unit('milliseconds');
```

#### `any.options(options)`

Overrides the global `validate()` options for the current key and any sub-key where:
- `options` - an object with the same optional keys as [`Joi.validate(value, schema, options, callback)`](#validatevalue-schema-options-callback).

```js
const schema = Joi.any().options({ convert: false });
```

#### `any.strict(isStrict)`

Strict mode sets the `options.convert` options to `false` which prevent type casting for the current key and any child keys.
- `isStrict` - whether strict mode is enabled or not. Defaults to true.

```js
const schema = Joi.any().strict();
```

#### `any.default([value, [description]])`

Sets a default value if the original value is undefined where:
- `value` - the value.
  - `value` supports [references](#refkey-options).
  - `value` may also be a function which returns the default value. If `value` is specified as a function that accepts a single parameter, that parameter will be a context object that can be used to derive the resulting value.
    - Use a function when setting a dynamic value, such as the current time. Ex: `default(Date.now, 'time of creation')`
    - **Caution: this clones the object**, which incurs some overhead so if you don't need access to the context define your method so that it does not accept any parameters.
  - without any `value`, `default` has no effect, except for `object` that will then create nested defaults (applying inner defaults of that object).

Note that if `value` is an object, any changes to the object after `default()` is called will change the reference
and any future assignment.

Additionally, when specifying a method you must either have a `description` property on your method or the second parameter is required.

```js
const generateUsername = (context) => {

  return context.firstname.toLowerCase() + '-' + context.lastname.toLowerCase();
};
generateUsername.description = 'generated username';

const schema = {
    username: Joi.string().default(generateUsername),
    firstname: Joi.string(),
    lastname: Joi.string(),
    created: Joi.date().default(Date.now, 'time of creation'),
    status: Joi.string().default('registered')
};

Joi.validate({
    firstname: 'Jane',
    lastname: 'Doe'
}, schema, (err, value) => {

    // value.status === 'registered'
    // value.username === 'jane-doe'
    // value.created will be the time of validation
});
```

💥 Possible validation errors:[`any.default`](#anydefault)

#### `any.concat(schema)`

Returns a new type that is the result of adding the rules of one type to another where:
- `schema` - a **joi** type to merge into the current schema. Can only be of the same type as the context type or `any`. If applied to an `any` type, the schema can be any other schema.

```js
const a = Joi.string().valid('a');
const b = Joi.string().valid('b');
const ab = a.concat(b);
```

#### `any.when(condition, options)`

Converts the type into an [`alternatives`](#alternatives) type where the conditions are merged into the type definition where:
- `condition` - the key name or [reference](#refkey-options), or a schema.
- `options` - an object with:
    - `is` - the required condition **joi** type. Anything that is not a joi schema will be converted using [Joi.compile](#compileschema). Forbidden when `condition` is a schema.
    - `then` - the alternative schema type if the condition is true. Required if `otherwise` is missing.
    - `otherwise` - the alternative schema type if the condition is false. Required if `then` is missing.

Note: by default, the `is` condition schema allows for `undefined` values. Use `.required()` to override.
For example, use `is: Joi.number().required()` to guarantee that a joi reference exists and is a number.

```js
const schema = {
    a: Joi.any().valid('x').when('b', { is: Joi.exist(), then: Joi.valid('y'), otherwise: Joi.valid('z') }),
    b: Joi.any()
};
```

Or with a schema:
```js
const schema = Joi.object({
    a: Joi.any().valid('x'),
    b: Joi.any()
}).when(Joi.object({ b: Joi.exist() }).unknown(), {
    then: Joi.object({
        a: Joi.valid('y')
    }),
    otherwise: Joi.object({
        a: Joi.valid('z')
    })
});
```

Note that this style is much more useful when your whole schema depends on the value of one of its property, or if you find yourself repeating the check for many keys of an object.

Alternatively, if you want to specify a specific type such as `string`, `array`, etc, you can do so like this:

```js
const schema = {
    a: Joi.valid('a', 'b', 'other'),
    other: Joi.string()
        .when('a', { is: 'other', then: Joi.required() }),
};
```

If you need to validate a child key inside a nested object based on a sibling's value, you can do so like this:

```js
const schema = Joi.object().keys({
    a: Joi.boolean().required(),
    b: Joi.object()
        .keys({
            c: Joi.string(),
            d: Joi.number().required()
        })
        .required()
        .when('a', {
            is: true,
            then: Joi.object({ c: Joi.required() })		// b.c is required only when a is true
        })
});
```
If you want to validate one key based on the existence of another key, you can do so like the following (notice the use of `required()`):
```js
const schema = Joi.object().keys({
    min: Joi.number(),
    max: Joi.number().when('min', {
        is: Joi.number().required(),
        then: Joi.number().greater(Joi.ref('min')),
    }),
});
```

#### `any.label(name)`

Overrides the key name in error messages.
- `name` - the name of the key.

```js
const schema = {
    first_name: Joi.string().label('First Name')
};
```

#### `any.raw(isRaw)`

Outputs the original untouched value instead of the casted value.
- `isRaw` - whether to enable raw mode or not. Defaults to true.

```js
const timestampSchema = Joi.date().timestamp();
timestampSchema.validate('12376834097810'); // { error: null, value: Sat Mar 17 2362 04:28:17 GMT-0500 (CDT) }

const rawTimestampSchema = Joi.date().timestamp().raw();
rawTimestampSchema.validate('12376834097810'); // { error: null, value: '12376834097810' }
```

#### `any.empty(schema)`

Considers anything that matches the schema to be empty (`undefined`).
- `schema` - any object or joi schema to match. An undefined schema unsets that rule.

```js
let schema = Joi.string().empty('');
schema.validate(''); // returns { error: null, value: undefined }
schema = schema.empty();
schema.validate(''); // returns { error: "value" is not allowed to be empty, value: '' }
```

#### `any.error(err)`

Overrides the default joi error with a custom error if the rule fails where:
- `err` can be:
  - an instance of `Error` - the override error.
  - a `function(errors)`, taking an array of errors as argument, where it must either:
    - return a `string` - substitutes the error message with this text
    - return a single `object` or an `Array` of it, where:
      - `type` - optional parameter providing the type of the error (eg. `number.min`).
      - `message` - optional parameter if `template` is provided, containing the text of the error.
      - `template` - optional parameter if `message` is provided, containing a template string, using the same format as usual joi language errors.
      - `context` - optional parameter, to provide context to your error if you are using the `template`.
    - return an `Error` - same as when you directly provide an `Error`, but you can customize the error message based on the errors.

Note that if you provide an `Error`, it will be returned as-is, unmodified and undecorated with any of the
normal joi error properties. If validation fails and another error is found before the error
override, that error will be returned and the override will be ignored (unless the `abortEarly`
option has been set to `false`).

```js
let schema = Joi.string().error(new Error('Was REALLY expecting a string'));
schema.validate(3);     // returns error.message === 'Was REALLY expecting a string'

let schema = Joi.object({
    foo: Joi.number().min(0).error(() => '"foo" requires a positive number')
});
schema.validate({ foo: -2 });    // returns error.message === 'child "foo" fails because ["foo" requires a positive number]'

let schema = Joi.object({
    foo: Joi.number().min(0).error((errors) => {

        return 'found errors with ' + errors.map((err) => `${err.type}(${err.context.limit}) with value ${err.context.value}`).join(' and ');
    })
});
schema.validate({ foo: -2 });    // returns error.message === 'child "foo" fails because [found errors with number.min(0) with value -2]'

let schema = Joi.object({
    foo: Joi.number().min(0).error((errors) => {

        return {
            template: 'contains {{errors}} errors, here is the list : {{codes}}',
            context: {
                errors: errors.length,
                codes: errors.map((err) => err.type)
            }
        };
    })
});
schema.validate({ foo: -2 });    // returns error.message === 'child "foo" fails because ["foo" contains 1 errors, here is the list : [number.min]]'
```

Note that if you want to intercept errors on nested structures such as objects and arrays, you will also get a nested structure to explore the children errors, going one level down through the `err.context.reason` property.

If you want a full substitution of the error system, you can hook at the root and render that `errors` array with whatever templating system you want, just be aware that you will have to crawl the nested errors for the information you want to actually show.

#### `any.describe()`

Behaves the same as [`describe(schema)`](#describeschema) and returns an object that represents the internal configuration of the **joi** schema.

```js
const schema = Joi.any().valid([ 'foo', 'bar' ]);

console.log(schema.describe());
```

Results in:

```
{ type: 'any',
  flags: { allowOnly: true },
  valids: [ 'foo', 'bar' ] }
```

### `array` - inherits from `Any`

Generates a schema object that matches an array data type. Note that undefined values inside arrays are not allowed by
default but can be by using `sparse()`. If the validation `convert` option is on (enabled by default), a string will be
converted to an `array` if specified via `JSON.parse()`. Also, if `convert` `array.single()` are both on, then when a
single value is specified it will be converted to an `array`.

Supports the same methods of the [`any()`](#any) type.

```js
const array = Joi.array().items(Joi.string().valid('a', 'b'));
array.validate(['a', 'b', 'a'], (err, value) => { });
```

💥 Possible validation errors:[`array.base`](#arraybase)

#### `array.sparse([enabled])`

Allows this array to be sparse. `enabled` can be used with a falsy value to go back to the default behavior.

```js
let schema = Joi.array().sparse(); // undefined values are now allowed
schema = schema.sparse(false); // undefined values are now denied
```

💥 Possible validation errors:[`array.sparse`](#arraysparse)

#### `array.single([enabled])`

Allows single values to be checked against rules as if it were provided as an array.

`enabled` can be used with a falsy value to go back to the default behavior.

Note: `convert` option must be enabled.

```js
const schema = Joi.array().items(Joi.number()).single();
schema.validate([4]); // returns `{ error: null, value: [ 4 ] }`
schema.validate(4); // returns `{ error: null, value: [ 4 ] }`
```

💥 Possible validation errors:[`array.excludesSingle`](#arrayexcludessingle), [`array.includesSingle`](#arrayincludessingle)

#### `array.items(type)`

Lists the types allowed for the array values where:
- `type` - a **joi** schema object to validate each array item against. `type` can be an array of values, or multiple values can be passed as individual arguments.

If a given type is `.required()` then there must be a matching item in the array.
If a type is `.forbidden()` then it cannot appear in the array.
Required items can be added multiple times to signify that multiple items must be found.
Errors will contain the number of items that didn't match. Any unmatched item having a [label](#anylabelname) will be mentioned explicitly.

```js
const schema = Joi.array().items(Joi.string(), Joi.number()); // array may contain strings and numbers
const schema = Joi.array().items(Joi.string().required(), Joi.string().required()); // array must contain at least two strings
const schema = Joi.array().items(Joi.string().valid('not allowed').forbidden(), Joi.string()); // array may contain strings, but none of those strings can match 'not allowed'
const schema = Joi.array().items(Joi.string().label('My string').required(), Joi.number().required()); // If this fails it can result in `[ValidationError: "value" does not contain [My string] and 1 other required value(s)]`
```

💥 Possible validation errors:[`array.excludes`](#arrayexcludes), [`array.includesRequiredBoth`], [`array.includesRequiredKnowns`], [`array.includesRequiredUnknowns`], [`array.includes`](#arrayincludes)

#### `array.ordered(type)`

Lists the types in sequence order for the array values where:
- `type` - a **joi** schema object to validate against each array item in sequence order. `type` can be an array of values, or multiple values can be passed as individual arguments.

If a given type is `.required()` then there must be a matching item with the same index position in the array.
Errors will contain the number of items that didn't match. Any unmatched item having a [label](#anylabelname) will be mentioned explicitly.

```js
const schema = Joi.array().ordered(Joi.string().required(), Joi.number().required()); // array must have first item as string and second item as number
const schema = Joi.array().ordered(Joi.string().required()).items(Joi.number().required()); // array must have first item as string and 1 or more subsequent items as number
const schema = Joi.array().ordered(Joi.string().required(), Joi.number()); // array must have first item as string and optionally second item as number
```

💥 Possible validation errors:[`array.excludesSingle`](#arrayexcludessingle), [`array.includesSingle`](#arrayincludessingle), [`array.orderedLength`](#arrayorderedlength)

#### `array.min(limit)`

Specifies the minimum number of items in the array where:
- `limit` - the lowest number of array items allowed.

```js
const schema = Joi.array().min(2);
```

It can also be a reference to another field.

```js
const schema = Joi.object({
  limit: Joi.number().integer().required(),
  numbers: Joi.array().min(Joi.ref('limit')).required()
});
```

💥 Possible validation errors:[`array.min`](#arraymin), [`array.ref`](#arrayref)

#### `array.max(limit)`

Specifies the maximum number of items in the array where:
- `limit` - the highest number of array items allowed.

```js
const schema = Joi.array().max(10);
```

It can also be a reference to another field.

```js
const schema = Joi.object({
  limit: Joi.number().integer().required(),
  numbers: Joi.array().max(Joi.ref('limit')).required()
});
```

💥 Possible validation errors:[`array.max`](#arraymax), [`array.ref`](#arrayref)

#### `array.length(limit)`

Specifies the exact number of items in the array where:
- `limit` - the number of array items allowed.

```js
const schema = Joi.array().length(5);
```

It can also be a reference to another field.

```js
const schema = Joi.object({
  limit: Joi.number().integer().required(),
  numbers: Joi.array().length(Joi.ref('limit')).required()
});
```

💥 Possible validation errors:[`array.length`](#arraylength), [`array.ref`](#arrayref)

#### `array.unique([comparator], [options])`

Requires the array values to be unique.

You can provide a custom `comparator` that is either :
- a function that takes 2 parameters to compare. This function should return whether the 2 parameters are equal or not, you are also **responsible** for this function not to fail, any `Error` would bubble out of Joi.
- a string in dot notation representing the path of the element to do uniqueness check on. Any missing path will be considered undefined, and can as well only exist once.
You can also provide an `options` object containing:
- `ignoreUndefined`. When set to `true`, undefined values for the dot notation string comparator will not cause the array to fail on uniqueness.

Note: remember that if you provide a custom comparator function, different types can be passed as parameter depending on the rules you set on items.

Be aware that a deep equality is performed on elements of the array having a type of `object`, a performance penalty is to be expected for this kind of operation.

```js
const schema = Joi.array().unique();
```

```js
const schema = Joi.array().unique((a, b) => a.property === b.property);
```

```js
const schema = Joi.array().unique('customer.id');
```

```js
let schema = Joi.array().unique('identifier');

schema.validate([{}, {}]);
// ValidationError: "value" position 1 contains a duplicate value

schema = Joi.array().unique('identifier', { ignoreUndefined: true });

schema.validate([{}, {}]);
// error: null
```

💥 Possible validation errors:[`array.unique`](#arrayunique)

### `boolean` - inherits from `Any`

Generates a schema object that matches a boolean data type. Can also be called via `bool()`. If the validation `convert`
option is on (enabled by default), a string (either "true" or "false") will be converted to a `boolean` if specified.

Supports the same methods of the [`any()`](#any) type.

```js
const boolean = Joi.boolean();
boolean.validate(true, (err, value) => { }); // Valid

boolean.validate(1, (err, value) => { }); // Invalid
```

💥 Possible validation errors:[`boolean.base`](#booleanbase)

#### `boolean.truthy(value)`

Allows for additional values to be considered valid booleans by converting them to `true` during validation. Accepts a value or an array of values.

String comparisons are by default case insensitive, see [`boolean.insensitive()`](#booleaninsensitiveenabled) to change this behavior.

```js
const boolean = Joi.boolean().truthy('Y');
boolean.validate('Y', (err, value) => { }); // Valid
```

#### `boolean.falsy(value)`

Allows for additional values to be considered valid booleans by converting them to `false` during validation. Accepts a value or an array of values.

String comparisons are by default case insensitive, see [`boolean.insensitive()`](#booleaninsensitiveenabled) to change this behavior.

```js
const boolean = Joi.boolean().falsy('N');
boolean.validate('N', (err, value) => { }); // Valid
```

#### `boolean.insensitive([enabled])`

Allows the values provided to `truthy` and `falsy` as well as the `"true"` and `"false"` default conversion (when not in `strict()` mode) to be matched in a case insensitive manner.

Parameters are:
- `enabled` - optional parameter defaulting to `true` which allows you to reset the behavior of `insensitive` by providing a falsy value.

```js
const schema = Joi.boolean().truthy('yes').falsy('no').insensitive(false);
```

### `binary` - inherits from `Any`

Generates a schema object that matches a Buffer data type. If the validation `convert` option is on (enabled by default), a string
will be converted to a Buffer if specified.

Supports the same methods of the [`any()`](#any) type.

```js
const schema = Joi.binary();
```

💥 Possible validation errors:[`binary.base`](#binarybase)

#### `binary.encoding(encoding)`

Sets the string encoding format if a string input is converted to a buffer where:
- `encoding` - the encoding scheme.

```js
const schema = Joi.binary().encoding('base64');
```

#### `binary.min(limit)`

Specifies the minimum length of the buffer where:
- `limit` - the lowest size of the buffer.

```js
const schema = Joi.binary().min(2);
```

💥 Possible validation errors:[`binary.min`](#binarymin)

#### `binary.max(limit)`

Specifies the maximum length of the buffer where:
- `limit` - the highest size of the buffer.

```js
const schema = Joi.binary().max(10);
```

💥 Possible validation errors:[`binary.max`](#binarymax)

#### `binary.length(limit)`

Specifies the exact length of the buffer:
- `limit` - the size of buffer allowed.

```js
const schema = Joi.binary().length(5);
```

💥 Possible validation errors:[`binary.length`](#binarylength)

### `date` - inherits from `Any`

Generates a schema object that matches a date type (as well as a JavaScript date string or number of milliseconds). If
the validation `convert` option is on (enabled by default), a string or number will be converted to a Date if specified.

Supports the same methods of the [`any()`](#any) type.

```js
const date = Joi.date();
date.validate('12-21-2012', (err, value) => { });
```

💥 Possible validation errors:[`date.base`](#datebase), [`date.strict`](#datestrict)

#### `date.min(date)`

Specifies the oldest date allowed where:
- `date` - the oldest date allowed.

```js
const schema = Joi.date().min('1-1-1974');
```

Notes: `'now'` can be passed in lieu of `date` so as to always compare relatively to the current date, allowing to explicitly ensure a date is either in the past or in the future.

```js
const schema = Joi.date().min('now');
```

It can also be a reference to another field.

```js
const schema = Joi.object({
  from: Joi.date().required(),
  to: Joi.date().min(Joi.ref('from')).required()
});
```

💥 Possible validation errors:[`date.min`](#datemin), [`date.ref`](#dateref)

#### `date.max(date)`

Specifies the latest date allowed where:
- `date` - the latest date allowed.

```js
const schema = Joi.date().max('12-31-2020');
```

Notes: `'now'` can be passed in lieu of `date` so as to always compare relatively to the current date, allowing to explicitly ensure a date is either in the past or in the future.

```js
const schema = Joi.date().max('now');
```

It can also be a reference to another field.

```js
const schema = Joi.object({
  from: Joi.date().max(Joi.ref('to')).required(),
  to: Joi.date().required()
});
```

💥 Possible validation errors:[`date.max`](#datemax), [`date.ref`](#dateref)

#### `date.greater(date)`

Specifies that the value must be greater than `date`.

```js
const schema = Joi.date().greater('1-1-1974');
```

Notes: `'now'` can be passed in lieu of `date` so as to always compare relatively to the current date, allowing to explicitly ensure a date is either in the past or in the future.

```js
const schema = Joi.date().greater('now');
```

It can also be a reference to another field.

```js
const schema = Joi.object({
  from: Joi.date().required(),
  to: Joi.date().greater(Joi.ref('from')).required()
});
```

💥 Possible validation errors:[`date.greater`](#dategreater), [`date.ref`](#dateref)

#### `date.less(date)`

Specifies that the value must be less than `date`.

```js
const schema = Joi.date().less('12-31-2020');

Notes: `'now'` can be passed in lieu of `date` so as to always compare relatively to the current date, allowing to explicitly ensure a date is either in the past or in the future.

```js
const schema = Joi.date().max('now');
```

It can also be a reference to another field.

```js
const schema = Joi.object({
  from: Joi.date().less(Joi.ref('to')).required(),
  to: Joi.date().required()
});
```

💥 Possible validation errors:[`date.less`](#dateless), [`date.ref`](#dateref)

#### `date.iso()`

Requires the string value to be in valid ISO 8601 date format.

```js
const schema = Joi.date().iso();
```

💥 Possible validation errors:[`date.isoDate`](#dateisodate)

#### `date.timestamp([type])`

Requires the value to be a timestamp interval from [Unix Time](https://en.wikipedia.org/wiki/Unix_time).

- `type` - the type of timestamp (allowed values are `unix` or `javascript` [default])

```js
const schema = Joi.date().timestamp(); // defaults to javascript timestamp
const schema = Joi.date().timestamp('javascript'); // also, for javascript timestamp (milliseconds)
const schema = Joi.date().timestamp('unix'); // for unix timestamp (seconds)
```

💥 Possible validation errors:[`date.timestamp.javascript`](#datetimestampjavascript), [`date.timestamp.unix`](#datetimestampunix)

### `func` - inherits from `Any`

Generates a schema object that matches a function type.

Supports the same methods of the [`object()`](#object) type. Note that validating a function keys will cause the function
to be cloned. While the function will retain its prototype and closure, it will lose its `length` property value (will be
set to `0`).

```js
const func = Joi.func();
func.validate(function () {}, (err, value) => { });
```

💥 Possible validation errors:[`function.base`](#functionbase)

#### `func.arity(n)`

Specifies the arity of the function where:
- `n` - the arity expected.

```js
const schema = Joi.func().arity(2);
```

💥 Possible validation errors:[`function.arity`](#functionarity)

#### `func.minArity(n)`

Specifies the minimal arity of the function where:
- `n` - the minimal arity expected.

```js
const schema = Joi.func().minArity(1);
```

💥 Possible validation errors:[`function.minArity`](#functionminarity)

#### `func.maxArity(n)`

Specifies the maximal arity of the function where:
- `n` - the maximum arity expected.

```js
const schema = Joi.func().maxArity(3);
```

💥 Possible validation errors:[`function.maxArity`](#functionmaxarity)

#### `func.class()`

Requires the function to be a class.

```js
const schema = Joi.func().class();
```

💥 Possible validation errors:[`function.class`](#functionclass)

#### `func.ref()`

Requires the function to be a Joi reference.

```js
const schema = Joi.func().ref();
```

💥 Possible validation errors:[`function.ref`](#functionref)

### `number` - inherits from `Any`

Generates a schema object that matches a number data type (as well as strings that can be converted to numbers). 

By default, it only allows safe numbers, see [`number.unsafe()`](#numberunsafeenabled).

If the validation `convert` option is on (enabled by default), a string will be converted to a `number` if specified. Also, if
`convert` is on and `number.precision()` is used, the value will be converted to the specified `precision` as well.

`Infinity` and `-Infinity` are invalid by default, you can change that behavior by calling `allow(Infinity, -Infinity)`.

Supports the same methods of the [`any()`](#any) type.

```js
const number = Joi.number();
number.validate(5, (err, value) => { });
```

💥 Possible validation errors:[`number.base`](#numberbase)

#### `number.unsafe([enabled])`

By default, numbers must be within JavaScript's safety range (`Number.MIN_SAFE_INTEGER` & `Number.MAX_SAFE_INTEGER`), and when given a string, should be converted without loss of information. You can allow unsafe numbers at your own risks by calling `number.unsafe()`.

Parameters are:
- `enabled` - optional parameter defaulting to `true` which allows you to reset the behavior of unsafe by providing a falsy value.

```js
const safeNumber = Joi.number();
safeNumber.validate(90071992547409924);
// error -> "value" must be a safe number

const unsafeNumber = Joi.number().unsafe();
unsafeNumber.validate(90071992547409924);
// error -> null
// value -> 90071992547409920
```

💥 Possible validation errors:[`number.unsafe`](#numberunsafe)

#### `number.min(limit)`

Specifies the minimum value where:
- `limit` - the minimum value allowed.

```js
const schema = Joi.number().min(2);
```

It can also be a reference to another field.

```js
const schema = Joi.object({
  min: Joi.number().required(),
  max: Joi.number().min(Joi.ref('min')).required()
});
```

💥 Possible validation errors:[`number.min`](#numbermin), [`number.ref`](#numberref)

#### `number.max(limit)`

Specifies the maximum value where:
- `limit` - the maximum value allowed.

```js
const schema = Joi.number().max(10);
```

It can also be a reference to another field.

```js
const schema = Joi.object({
  min: Joi.number().max(Joi.ref('max')).required(),
  max: Joi.number().required()
});
```

💥 Possible validation errors:[`number.max`](#numbermax), [`number.ref`](#numberref)

#### `number.greater(limit)`

Specifies that the value must be greater than `limit`.

```js
const schema = Joi.number().greater(5);
```

```js
const schema = Joi.object({
  min: Joi.number().required(),
  max: Joi.number().greater(Joi.ref('min')).required()
});
```

💥 Possible validation errors:[`number.greater`](#numbergreater), [`number.ref`](#numberref)

#### `number.less(limit)`

Specifies that the value must be less than `limit`.

```js
const schema = Joi.number().less(10);
```

It can also be a reference to another field.

```js
const schema = Joi.object({
  min: Joi.number().less(Joi.ref('max')).required(),
  max: Joi.number().required()
});
```

💥 Possible validation errors:[`number.less`](#numberless), [`number.ref`](#numberref)

#### `number.integer()`

Requires the number to be an integer (no floating point).

```js
const schema = Joi.number().integer();
```

💥 Possible validation errors:[`number.base`](#numberbase)

#### `number.precision(limit)`

Specifies the maximum number of decimal places where:
- `limit` - the maximum number of decimal places allowed.

```js
const schema = Joi.number().precision(2);
```

💥 Possible validation errors:[`number.integer`](#numberinteger-1)

#### `number.multiple(base)`

Specifies that the value must be a multiple of `base`:

```js
const schema = Joi.number().multiple(3);
```

Notes: `Joi.number.multiple(base)` _uses the modulo operator (%) to determine if a number is multiple of another number.
Therefore, it has the normal limitations of Javascript modulo operator. The results with decimal/floats may be incorrect._

💥 Possible validation errors:[`number.multiple`](#numbermultiple), [`number.ref`](#numberref)

#### `number.positive()`

Requires the number to be positive.

```js
const schema = Joi.number().positive();
```

💥 Possible validation errors:[`number.positive`](#numberpositive-1)

#### `number.negative()`

Requires the number to be negative.

```js
const schema = Joi.number().negative();
```

💥 Possible validation errors:[`number.negative`](#numbernegative-1)

#### `number.port()`

Requires the number to be a TCP port, so between 0 and 65535.

```js
const schema = Joi.number().port();
```

💥 Possible validation errors:[`number.port`](#numberport-1)

### `object` - inherits from `Any`

Generates a schema object that matches an object data type (as well as JSON strings that parsed into objects). Defaults
to allowing any child key. If the validation `convert` option is on (enabled by default), a string will be converted to
an `object` if specified via `JSON.parse()`.

Supports the same methods of the [`any()`](#any) type.

```js
const object = Joi.object().keys({
    a: Joi.number().min(1).max(10).integer(),
    b: 'some string'
});

object.validate({ a: 5 }, (err, value) => { });
```

💥 Possible validation errors:[`object.base`](#objectbase)

#### `object.keys([schema])`

Sets or extends the allowed object keys where:
- `schema` - optional object where each key is assigned a **joi** type object. If `schema` is `{}` no keys allowed.
  If `schema` is `null` or `undefined`, any key allowed. If `schema` is an object with keys, the keys are added to any
  previously defined keys (but narrows the selection if all keys previously allowed). Defaults to 'undefined' which
  allows any child key.

```js
const base = Joi.object().keys({
    a: Joi.number(),
    b: Joi.string()
});
// Validate keys a, b and c.
const extended = base.keys({
    c: Joi.boolean()
});
```

Notes: We have three different ways to define a schema for performing a validation

- Using the plain JS object notation:
```js
const schema = {
    a: Joi.string(),
    b: Joi.number()
};
```
- Using the `Joi.object([schema])` notation
```js
const schema = Joi.object({
    a: Joi.string(),
    b: Joi.number()
});
```
- Using the `Joi.object().keys([schema])` notation
```js
const schema = Joi.object().keys({
    a: Joi.string(),
    b: Joi.number()
});
```

💥 Possible validation errors:[`object.allowUnknown`](#objectallowunknown)

While all these three objects defined above will result in the same validation object, there are some differences in using one or another:

##### `{} notation`

When using the `{}` notation, you are just defining a plain JS object, which isn't a schema object.
You can pass it to the validation method but you can't call `validate()` method of the object because it's just a plain JS object.

Besides, passing the `{}` object to the `validate()` method each time, will perform an expensive schema compilation operation on every validation.

##### `Joi.object([schema]) notation`

Using `Joi.object([schema])` will return a schema object, so you can call the `validate()` method directly, e.g:

```js
const schema = Joi.object({
    a: Joi.boolean()
});

schema.validate(true, (err, value) => {
    console.log('err: ', err);
});
```

When you use `Joi.object([schema])`, it gets compiled the first time, so you can pass it to the `validate()` method multiple times and no overhead is added.

Another benefits of using `Joi.object([schema])` instead of a plain JS object is that you can set any options on the object like allowing unknown keys, e.g:

```js
const schema = Joi.object({
    arg: Joi.string().valid('firstname', 'lastname', 'title', 'company', 'jobtitle'),
    value: Joi.string(),
}).pattern(/firstname|lastname/, Joi.string().min(2));
```

##### `Joi.object().keys([schema]) notation`

This is basically the same as `Joi.object([schema])`, but using `Joi.object().keys([schema])` is more useful when you want to add more keys (e.g. call `keys()` multiple times). If you are only adding one set of keys, you can skip the `keys()` method and just use `object()` directly.

Some people like to use `keys()` to make the code more explicit (this is style only).

#### `object.append([schema])`

Appends the allowed object keys where:
- `schema` - optional object where each key is assigned a **joi** type object. If `schema` is `null`,`undefined` or `{}` no changes will be applied. Uses object.keys([schema]) to append keys.

```js
// Validate key a
const base = Joi.object().keys({
    a: Joi.number()
});
// Validate keys a, b.
const extended = base.append({
    b: Joi.string()
});
```

#### `object.min(limit)`

Specifies the minimum number of keys in the object where:
- `limit` - the lowest number of keys allowed.

```js
const schema = Joi.object().min(2);
```

💥 Possible validation errors:[`object.min`](#objectmin)

#### `object.max(limit)`

Specifies the maximum number of keys in the object where:
- `limit` - the highest number of object keys allowed.

```js
const schema = Joi.object().max(10);
```

💥 Possible validation errors:[`object.max`](#objectmax)

#### `object.length(limit)`

Specifies the exact number of keys in the object where:
- `limit` - the number of object keys allowed.

```js
const schema = Joi.object().length(5);
```

💥 Possible validation errors:[`object.length`](#objectlength)

#### `object.pattern(pattern, schema)`

Specify validation rules for unknown keys matching a pattern where:
- `pattern` - a pattern that can be either a regular expression or a joi schema that will be tested against the unknown key names.
- `schema` - the schema object matching keys must validate against.

```js
const schema = Joi.object({
    a: Joi.string()
}).pattern(/\w\d/, Joi.boolean());

// OR

const schema = Joi.object({
    a: Joi.string()
}).pattern(Joi.string().min(2).max(5), Joi.boolean());
```

#### `object.and(peers)`

Defines an all-or-nothing relationship between keys where if one of the peers is present, all of them are required as
well where:
- `peers` - the key names of which if one present, all are required. `peers` can be a single string value, an
  array of string values, or each peer provided as an argument.

```js
const schema = Joi.object().keys({
    a: Joi.any(),
    b: Joi.any()
}).and('a', 'b');
```

💥 Possible validation errors:[`object.and`](#objectand)

#### `object.nand(peers)`

Defines a relationship between keys where not all peers can be present at the
same time where:
- `peers` - the key names of which if one present, the others may not all be present. `peers` can be a single string value, an
  array of string values, or each peer provided as an argument.

```js
const schema = Joi.object().keys({
    a: Joi.any(),
    b: Joi.any()
}).nand('a', 'b');
```

💥 Possible validation errors:[`object.nand`](#objectnand)

#### `object.or(peers)`

Defines a relationship between keys where one of the peers is required (and more than one is allowed) where:
- `peers` - the key names of which at least one must appear. `peers` can be a single string value, an
  array of string values, or each peer provided as an argument.

```js
const schema = Joi.object().keys({
    a: Joi.any(),
    b: Joi.any()
}).or('a', 'b');
```

💥 Possible validation errors:[`object.missing`](#objectmissing)

#### `object.xor(peers)`

Defines an exclusive relationship between a set of keys where one of them is required but not at the same time where:
- `peers` - the exclusive key names that must not appear together but where one of them is required. `peers` can be a single string value, an
  array of string values, or each peer provided as an argument.

```js
const schema = Joi.object().keys({
    a: Joi.any(),
    b: Joi.any()
}).xor('a', 'b');
```

💥 Possible validation errors:[`object.xor`](#objectxor), [`object.missing`](#objectmissing)

#### `object.with(key, peers)`

Requires the presence of other keys whenever the specified key is present where:
- `key` - the reference key.
- `peers` - the required peer key names that must appear together with `key`. `peers` can be a single string value or an array of string values.

Note that unlike [`object.and()`](#objectandpeers), `with()` creates a dependency only between the `key` and each of the `peers`, not
between the `peers` themselves.

```js
const schema = Joi.object().keys({
    a: Joi.any(),
    b: Joi.any()
}).with('a', 'b');
```

💥 Possible validation errors:[`object.with`](#objectwith)

#### `object.without(key, peers)`

Forbids the presence of other keys whenever the specified is present where:
- `key` - the reference key.
- `peers` - the forbidden peer key names that must not appear together with `key`. `peers` can be a single string value or an array of string values.

```js
const schema = Joi.object().keys({
    a: Joi.any(),
    b: Joi.any()
}).without('a', ['b']);
```

💥 Possible validation errors:[`object.without`](#objectwithout)

#### `object.rename(from, to, [options])`

Renames a key to another name (deletes the renamed key) where:
- `from` - the original key name or a regular expression matching keys.
- `to` - the new key name.
- `options` - an optional object with the following optional keys:
    - `alias` - if `true`, does not delete the old key name, keeping both the new and old keys in place. Defaults to `false`.
    - `multiple` - if `true`, allows renaming multiple keys to the same destination where the last rename wins. Defaults to `false`.
    - `override` - if `true`, allows renaming a key over an existing key. Defaults to `false`.
    - `ignoreUndefined` - if `true`, skip renaming of a key if it's undefined. Defaults to `false`.

Keys are renamed before any other validation rules are applied.

```js
const object = Joi.object().keys({
    a: Joi.number()
}).rename('b', 'a');

object.validate({ b: 5 }, (err, value) => { });
```

It can also rename keys using a regular expression:

```js
const regex = /^foobar$/i;

const schema = Joi.object().keys({
  fooBar: Joi.string()
}).rename(regex, 'fooBar');

schema.validate({ FooBar: 'a'}, (err, value) => {});
```

💥 Possible validation errors:[`object.rename.multiple`](#objectrenamemultiple), [`object.rename.override`](#objectrenameoverride), [`object.rename.regex.multiple`](#objectrenameregexmultiple), [`object.rename.regex.override`](#objectrenameregexoverride)

#### `object.assert(ref, schema, [message])`

Verifies an assertion where:
- `ref` - the key name or [reference](#refkey-options).
- `schema` - the validation rules required to satisfy the assertion. If the `schema` includes references, they are resolved against
  the object value, not the value of the `ref` target.
- `message` - optional human-readable message used when the assertion fails. Defaults to 'failed to pass the assertion test'.

```js
const schema = Joi.object().keys({
    a: {
        b: Joi.string(),
        c: Joi.number()
    },
    d: {
        e: Joi.any()
    }
}).assert('d.e', Joi.ref('a.c'), 'equal to a.c');
```

💥 Possible validation errors:[`object.assert`](#objectassert)

#### `object.unknown([allow])`

Overrides the handling of unknown keys for the scope of the current object only (does not apply to children) where:
- `allow` - if `false`, unknown keys are not allowed, otherwise unknown keys are ignored.

```js
const schema = Joi.object({ a: Joi.any() }).unknown();
```

💥 Possible validation errors:[`object.allowUnknown`](#objectallowunknown)

#### `object.type(constructor, [name])`

Requires the object to be an instance of a given constructor where:
- `constructor` - the constructor function that the object must be an instance of.
- `name` - an alternate name to use in validation errors. This is useful when the constructor function does not have a name.

```js
const schema = Joi.object().type(RegExp);
```

💥 Possible validation errors:[`object.type`](#objecttype)

#### `object.schema()`

Requires the object to be a Joi schema instance.

```js
const schema = Joi.object().schema();
```

💥 Possible validation errors:[`object.schema`](#objectschema-1)

#### `object.requiredKeys(children)`

Sets the specified children to required.
- `children` - can be a single string value, an array of string values, or each child provided as an argument.

```js
const schema = Joi.object().keys({ a: { b: Joi.number() }, c: { d: Joi.string() } });
const requiredSchema = schema.requiredKeys('', 'a.b', 'c', 'c.d');
```

Note that in this example `''` means the current object, `a` is not required but `b` is, as well as `c` and `d`.

#### `object.optionalKeys(children)`

Sets the specified children to optional.
- `children` - can be a single string value, an array of string values, or each child provided as an argument.

```js
const schema = Joi.object().keys({ a: { b: Joi.number().required() }, c: { d: Joi.string().required() } });
const optionalSchema = schema.optionalKeys('a.b', 'c.d');
```

The behavior is exactly the same as `requiredKeys`.

#### `object.forbiddenKeys(children)`

Sets the specified children to forbidden.
- `children` - can be a single string value, an array of string values, or each child provided as an argument.

```js
const schema = Joi.object().keys({ a: { b: Joi.number().required() }, c: { d: Joi.string().required() } });
const optionalSchema = schema.forbiddenKeys('a.b', 'c.d');
```

The behavior is exactly the same as `requiredKeys`.

### `string` - inherits from `Any`

Generates a schema object that matches a string data type. Note that empty strings are not allowed by default and must
be enabled with `allow('')`. However, if you want to specify a default value in case of empty string you have to use a
different pattern: `Joi.string().empty('').default('default value')`. This tells Joi that the empty string should be
considered as an empty value (instead of invalid) and which value to use as default.

If the validation `convert` option is on (enabled by default), a string will be converted using the specified modifiers
for `string.lowercase()`, `string.uppercase()`, `string.trim()`, and each replacement specified with `string.replace()`.

Supports the same methods of the [`any()`](#any) type.

```js
const schema = Joi.string().min(1).max(10);
schema.validate('12345', (err, value) => { });
```

💥 Possible validation errors:[`string.base`](#stringbase), [`any.empty`](#anyempty)

#### `string.insensitive()`

Allows the value to match any whitelist or blacklist item in a case insensitive comparison.

```js
const schema = Joi.string().valid('a').insensitive();
```

#### `string.min(limit, [encoding])`

Specifies the minimum number string characters where:
- `limit` - the minimum number of string characters required.
- `encoding` - if specified, the string length is calculated in bytes using the provided encoding.

```js
const schema = Joi.string().min(2);
```

It can also be a reference to another field.

```js
const schema = Joi.object({
  min: Joi.string().required(),
  value: Joi.string().min(Joi.ref('min'), 'utf8').required()
});
```

💥 Possible validation errors:[`string.min`](#stringmin), [`string.ref`](#stringref)

#### `string.max(limit, [encoding])`

Specifies the maximum number of string characters where:
- `limit` - the maximum number of string characters allowed.
- `encoding` - if specified, the string length is calculated in bytes using the provided encoding.

```js
const schema = Joi.string().max(10);
```

It can also be a reference to another field.

```js
const schema = Joi.object({
  max: Joi.string().required(),
  value: Joi.string().max(Joi.ref('max'), 'utf8').required()
});
```

💥 Possible validation errors:[`string.max`](#stringmax), [`string.ref`](#stringref)

#### `string.truncate([enabled])`

Specifies whether the `string.max()` limit should be used as a truncation.

Parameters are:
- `enabled` - optional parameter defaulting to `true` which allows you to reset the behavior of truncate by providing a falsy value.

```js
const schema = Joi.string().max(5).truncate();
```

#### `string.creditCard()`

Requires the number to be a credit card number (Using [Luhn
Algorithm](http://en.wikipedia.org/wiki/Luhn_algorithm)).

```js
const schema = Joi.string().creditCard();
```

💥 Possible validation errors:[`string.creditCard`](#stringcreditcard-1)

#### `string.length(limit, [encoding])`

Specifies the exact string length required where:
- `limit` - the required string length.
- `encoding` - if specified, the string length is calculated in bytes using the provided encoding.

```js
const schema = Joi.string().length(5);
```

It can also be a reference to another field.

```js
const schema = Joi.object({
  length: Joi.string().required(),
  value: Joi.string().length(Joi.ref('length'), 'utf8').required()
});
```

💥 Possible validation errors:[`string.length`](#stringlength), [`string.ref`](#stringref)

#### `string.regex(pattern, [name | options])`

Defines a regular expression rule where:
- `pattern` - a regular expression object the string value must match against.
- `name` - optional name for patterns (useful with multiple patterns).
- `options` - an optional configuration object with the following supported properties:
  - `name` - optional pattern name.
  - `invert` - optional boolean flag. Defaults to `false` behavior. If specified as `true`, the provided pattern will be disallowed instead of required.

```js
const schema = Joi.string().regex(/^[abc]+$/);

const inlineNamedSchema = Joi.string().regex(/^[0-9]+$/, 'numbers');
inlineNamedSchema.validate('alpha'); // ValidationError: "value" with value "alpha" fails to match the numbers pattern

const namedSchema = Joi.string().regex(/^[0-9]+$/, { name: 'numbers'});
namedSchema.validate('alpha'); // ValidationError: "value" with value "alpha" fails to match the numbers pattern

const invertedSchema = Joi.string().regex(/^[a-z]+$/, { invert: true });
invertedSchema.validate('lowercase'); // ValidationError: "value" with value "lowercase" matches the inverted pattern: [a-z]

const invertedNamedSchema = Joi.string().regex(/^[a-z]+$/, { name: 'alpha', invert: true });
invertedNamedSchema.validate('lowercase'); // ValidationError: "value" with value "lowercase" matches the inverted alpha pattern
```

💥 Possible validation errors:[`string.regex.base`](#stringregexbase), [`string.regex.invert.base`](#stringregexinvertbase), [`string.regex.invert.name`](#stringregexinvertname), [`string.regex.name`](#stringregexname)

#### `string.replace(pattern, replacement)`

Replace characters matching the given _pattern_ with the specified
_replacement_ string where:
- `pattern` - a regular expression object to match against, or a string of which _all_ occurrences will be replaced.
- `replacement` - the string that will replace the pattern.


```js
const schema = Joi.string().replace(/b/gi, 'x');
schema.validate('abBc', (err, value) => {
  // here value will be 'axxc'
});
```

When `pattern` is a _string_ all its occurrences will be replaced.

#### `string.alphanum()`

Requires the string value to only contain a-z, A-Z, and 0-9.

```js
const schema = Joi.string().alphanum();
```

💥 Possible validation errors:[`string.alphanum`](#stringalphanum-1)

#### `string.token()`

Requires the string value to only contain a-z, A-Z, 0-9, and underscore _.

```js
const schema = Joi.string().token();
```

💥 Possible validation errors:[`string.token`](#stringtoken-1)

#### `string.email([options])`

Requires the string value to be a valid email address.

- `options` - optional settings:
    - `errorLevel` - Numerical threshold at which an email address is considered invalid.
    - `tldWhitelist` - Specifies a list of acceptable TLDs.
    - `minDomainAtoms` - Number of atoms required for the domain. Be careful since some domains, such as `io`, directly allow email.
    
Have a look at [`isemail`’s documentation](https://github.com/hapijs/isemail) for a detailed description of the options.

```js
const schema = Joi.string().email();
```

💥 Possible validation errors:[`string.email`](#stringemail)

#### `string.ip([options])`

Requires the string value to be a valid ip address.

- `options` - optional settings:
    - `version` - One or more IP address versions to validate against. Valid values: `ipv4`, `ipv6`, `ipvfuture`
    - `cidr` - Used to determine if a CIDR is allowed or not. Valid values: `optional`, `required`, `forbidden`

```js
// Accept only ipv4 and ipv6 addresses with a CIDR
const schema = Joi.string().ip({
  version: [
    'ipv4',
    'ipv6'
  ],
  cidr: 'required'
});
```

💥 Possible validation errors:[`string.ip`](#stringip), [`string.ipVersion`](#stringipversion)

#### `string.uri([options])`

Requires the string value to be a valid [RFC 3986](http://tools.ietf.org/html/rfc3986) URI.

- `options` - optional settings:
    - `scheme` - Specifies one or more acceptable Schemes, should only include the scheme name. Can be an Array or String (strings are automatically escaped for use in a Regular Expression).
    - `allowRelative` - Allow relative URIs. Defaults to `false`.
    - `relativeOnly` - Restrict only relative URIs.  Defaults to `false`.
    - `allowQuerySquareBrackets` - Allows unencoded square brackets inside the query string. This is **NOT** RFC 3986 compliant but query strings like `abc[]=123&abc[]=456` are very common these days. Defaults to `false`.

```js
// Accept git or git http/https
const schema = Joi.string().uri({
  scheme: [
    'git',
    /git\+https?/
  ]
});
```

💥 Possible validation errors:[`string.uri`](#stringuri), [`string.uriCustomScheme`](#stringuricustomscheme), [`string.uriRelativeOnly`](#stringurirelativeonly)

#### `string.guid()` - aliases: `uuid`

Requires the string value to be a valid GUID.

- `options` - optional settings:
    - `version` - Specifies one or more acceptable versions. Can be an Array or String with the following values:
    `uuidv1`, `uuidv2`, `uuidv3`, `uuidv4`, or `uuidv5`. If no `version` is specified then it is assumed to be a generic `guid`.

```js
const schema = Joi.string().guid({
    version: [
        'uuidv4',
        'uuidv5'
    ]
});
```

💥 Possible validation errors:[`string.guid`](#stringguid)

#### `string.hex([options])`

Requires the string value to be a valid hexadecimal string.

- `options` - optional settings:
  - `byteAligned` - Boolean specifying whether you want to check that the hexadecimal string is byte aligned. If `convert` is `true`, a `0` will be added in front of the string in case it needs to be aligned. Defaults to `false`.
```js
const schema = Joi.string().hex();
```

💥 Possible validation errors:[`string.hex`](#stringhex), [`string.hexAlign`](#stringhexalign)

#### `string.base64([options])`

Requires the string value to be a valid base64 string; does not check the decoded value.

- `options` - optional settings:
    - `paddingRequired` - optional parameter defaulting to `true` which will require `=` padding if `true` or make padding optional if `false`.

Padding characters are not required for decoding, as the number of missing bytes can be inferred from the number of digits. With that said, try to use padding if at all possible.

```js
const schema = Joi.string().base64();
schema.validate('VE9PTUFOWVNFQ1JFVFM'); // ValidationError: "value" must be a valid base64 string
schema.validate('VE9PTUFOWVNFQ1JFVFM='); // No Error

const paddingRequiredSchema = Joi.string().base64({ paddingRequired: true });
paddingRequiredSchema.validate('VE9PTUFOWVNFQ1JFVFM'); // ValidationError: "value" must be a valid base64 string
paddingRequiredSchema.validate('VE9PTUFOWVNFQ1JFVFM='); // No Error

const paddingOptionalSchema = Joi.string().base64({ paddingRequired: false });
paddingOptionalSchema.validate('VE9PTUFOWVNFQ1JFVFM'); // No Error
paddingOptionalSchema.validate('VE9PTUFOWVNFQ1JFVFM='); // No Error
```

💥 Possible validation errors:[`string.base64`](#stringbase64)

#### `string.dataUri([options])`

Requires the string value to be a valid data URI string.

- `options` - optional settings:
    - `paddingRequired` - optional parameter defaulting to `true` which will require `=` padding if `true` or make padding optional if `false`.

```js
const schema = Joi.string().dataUri();
schema.validate('VE9PTUFOWVNFQ1JFVFM='); // ValidationError: "value" must be a valid dataUri string
schema.validate('data:image/png;base64,VE9PTUFOWVNFQ1JFVFM='); // No Error
```

💥 Possible validation errors:[`string.dataUri`](#stringdatauri)

#### `string.hostname()`

Requires the string value to be a valid hostname as per [RFC1123](http://tools.ietf.org/html/rfc1123).

```js
const schema = Joi.string().hostname();
```

💥 Possible validation errors:[`string.hostname`](#stringhostname-1)

#### `string.normalize([form])`

Requires the string value to be in a [unicode normalized](https://developer.mozilla.org/en/docs/Web/JavaScript/Reference/Global_Objects/String/normalize)
form. If the validation `convert` option is on (enabled by default), the string will be normalized.

- `form` - The unicode normalization form to use. Valid values: `NFC` [default], `NFD`, `NFKC`, `NFKD`

```js
const schema = Joi.string().normalize(); // defaults to NFC
const schema = Joi.string().normalize('NFC'); // canonical composition
const schema = Joi.string().normalize('NFD'); // canonical decomposition
const schema = Joi.string().normalize('NFKC'); // compatibility composition
const schema = Joi.string().normalize('NFKD'); // compatibility decomposition
```

💥 Possible validation errors:[`string.normalize`](#stringnormalize)

#### `string.lowercase()`

Requires the string value to be all lowercase. If the validation `convert` option is on (enabled by default), the string
will be forced to lowercase.

```js
const schema = Joi.string().lowercase();
```

💥 Possible validation errors:[`string.lowercase`](#stringlowercase-1)

#### `string.uppercase()`

Requires the string value to be all uppercase. If the validation `convert` option is on (enabled by default), the string
will be forced to uppercase.

```js
const schema = Joi.string().uppercase();
```

💥 Possible validation errors:[`string.uppercase`](#stringuppercase-1)

#### `string.trim([enabled])`

Requires the string value to contain no whitespace before or after. If the validation `convert` option is on (enabled by
default), the string will be trimmed.

Parameters are:
- `enabled` - optional parameter defaulting to `true` which allows you to reset the behavior of trim by providing a falsy value.

```js
const schema = Joi.string().trim();
const schema = Joi.string().trim(false); // disable trim flag
```

💥 Possible validation errors:[`string.trim`](#stringtrim)

#### `string.isoDate()`

Requires the string value to be in valid ISO 8601 date format.
If the validation `convert` option is on (enabled by default), the string will be forced to simplified extended ISO format (ISO 8601). Be aware that this operation uses javascript Date object, which does not support the full ISO format, so a few formats might not pass when using `convert`.

```js
const schema = Joi.string().isoDate();
```

<<<<<<< HEAD
💥 Possible validation errors:[`string.isoDate`](#stringisodate-1)
=======
### `symbol` - inherits from `Any`

Generates a schema object that matches a `Symbol` data type.

If the validation `convert` option is on (enabled by default), the mappings declared in `map()` will be tried for an eventual match. 

Supports the same methods of the [`any()`](#any) type.

```js
const schema = Joi.symbol().map({ 'foo': Symbol('foo'), 'bar': Symbol('bar') });
schema.validate('foo', (err, value) => { });
```

#### `symbol.map(map)`

Allows values to be transformed into `Symbol`s, where:
- `map` - mapping declaration that can be:
  - an object, where keys are strings, and values are `Symbol`s
  - an array of arrays of length 2, where for each sub-array, the 1st element must be anything but an object, a function or a `Symbol`, and the 2nd element must be a Symbol
  - a `Map`, following the same principles as the array above 

```js
const schema = Joi.symbol().map([
    [1, Symbol('one')],
    ['two', Symbol('two')]
]);
```
>>>>>>> e4b82f6d

### `alternatives` - inherits from `Any`

Generates a type that will match one of the provided alternative schemas via the [`try()`](#alternativestryschemas)
method. If no schemas are added, the type will not match any value except for `undefined`.

Supports the same methods of the [`any()`](#any) type.

Alternatives can be expressed using the shorter `[]` notation.

```js
const alt = Joi.alternatives().try(Joi.number(), Joi.string());
// Same as [Joi.number(), Joi.string()]
```

💥 Possible validation errors:[`alternatives.base`](#alternativesbase)

#### `alternatives.try(schemas)`

Adds an alternative schema type for attempting to match against the validated value where:
- `schema` - an array of alternative **joi** types. Also supports providing each type as a separate argument.

```js
const alt = Joi.alternatives().try(Joi.number(), Joi.string());
alt.validate('a', (err, value) => { });
```

#### `alternatives.when(condition, options)`

Adds a conditional alternative schema type, either based on another key (not the same as `any.when()`) value, or a
schema peeking into the current value, where:
- `condition` - the key name or [reference](#refkey-options), or a schema.
- `options` - an object with:
    - `is` - the required condition **joi** type. Forbidden when `condition` is a schema.
    - `then` - the alternative schema type to **try** if the condition is true. Required if `otherwise` is missing.
    - `otherwise` - the alternative schema type to **try** if the condition is false. Required if `then` is missing.

```js
const schema = {
    a: Joi.alternatives().when('b', { is: 5, then: Joi.string(), otherwise: Joi.number() }),
    b: Joi.any()
};
```

```js
const schema = Joi.alternatives().when(Joi.object({ b: 5 }).unknown(), {
    then: Joi.object({
        a: Joi.string(),
        b: Joi.any()
    }),
    otherwise: Joi.object({
        a: Joi.number(),
        b: Joi.any()
    })
});
```

Note that `when()` only adds additional alternatives to try and does not impact the overall type. Setting
a `required()` rule on a single alternative will not apply to the overall key. For example,
this definition of `a`:

```js
const schema = {
    a: Joi.alternatives().when('b', { is: true, then: Joi.required() }),
    b: Joi.boolean()
};
```

Does not turn `a` into a required key when `b` is `true`. Instead, it tells the validator to try and match the
value to anything that's not `undefined`. However, since `Joi.alternatives()` by itself allows `undefined`, the rule
does not accomplish turning `a` to a required value. This rule is the same as `Joi.alternatives([Joi.required()])`
when `b` is `true` which will allow any value including `undefined`.

To accomplish the desired result above use:

```js
const schema = {
    a: Joi.when('b', { is: true, then: Joi.required() }),
    b: Joi.boolean()
};
```

### `lazy(fn[, options])` - inherits from `Any`

Generates a placeholder schema for a schema that you would provide where:
- `fn` - is a function returning the actual schema to use for validation.
- `options`:
  - `once` - enables or disables the single evaluation behavior. When `false`, the function will be called every time a validation happens, otherwise the schema will be cached for further re-use. Defaults to `true`.

Supports the same methods of the [`any()`](#any) type.

This is mostly useful for recursive schemas, like :
```js
const Person = Joi.object({
    firstName: Joi.string().required(),
    lastName: Joi.string().required(),
    children: Joi.array().items(Joi.lazy(() => Person).description('Person schema'))
});
```

💥 Possible validation errors:[`lazy.base`](#lazybase), [`lazy.schema`](#lazyschema)

## Errors

Joi throws classical javascript `Error`s containing :
- `name` - `'ValidationError'`.
- `isJoi` - `true`.
- `details` - an array of errors :
    - `message` - string with a description of the error.
    - `path` - ordered array where each element is the accessor to the value where the error happened.
    - `type` - type of the error.
    - `context` - object providing context of the error containing at least:
        - `key` - key of the value that errored, equivalent to the last element of `details.path`.
        - `label` - label of the value that errored, or the `key` if any, or the default `language.root`.
- `annotate` - function that returns a string with an annotated version of the object pointing at the places where errors occurred. Takes an optional parameter that, if truthy, will strip the colors out of the output.
- `_object` - the original object to validate.

### List of errors

<!-- errors -->
#### `alternatives.base`

**Description**

No alternative matched the input.

**Context**
```ts
{
    key: string, // Last element of the path accessing the value, `undefined` if at the root
    label: string // Label if defined, otherwise it's the key
}
```

#### `any.allowOnly`

**Description**

Only some values were allowed, the input didn't match any of them.

**Context**
```ts
{
    key: string, // Last element of the path accessing the value, `undefined` if at the root
    label: string, // Label if defined, otherwise it's the key
    valids: Array<any> // Contains the list of the valid values that were expected
}
```

#### `any.default`

**Description**

If your [`any.default()`](#anydefaultvalue-description) generator function throws error, you will have it here.

**Context**
```ts
{
    error: Error // Error generated during the default value function call
}
```

#### `any.empty`

**Description**

When an empty string is found and denied by invalid values.

**Context**
```ts
{
    key: string, // Last element of the path accessing the value, `undefined` if at the root
    label: string, // Label if defined, otherwise it's the key
    value: '', // Empty string
    invalids: Array<any> // Contains the list of the invalid values that should be rejected
}
```

#### `any.invalid`

**Description**

The value matched a value listed in the invalid values.

**Context**
```ts
{
    key: string, // Last element of the path accessing the value, `undefined` if at the root
    label: string, // Label if defined, otherwise it's the key
    value: any, // Value being validated
    invalids: Array<any> // Contains the list of the invalid values that should be rejected
}
```

#### `any.required`

**Description**

A required value wasn't present.

**Context**
```ts
{
    key: string, // Last element of the path accessing the value, `undefined` if at the root
    label: string // Label if defined, otherwise it's the key
}
```

#### `any.unknown`

**Description**

A value was present while it wasn't expected.

**Context**
```ts
{
    key: string, // Last element of the path accessing the value, `undefined` if at the root
    label: string // Label if defined, otherwise it's the key
}
```

#### `array.base`

**Description**

The value is not of Array type or could not be cast to an Array from a string.

**Context**
```ts
{
    key: string, // Last element of the path accessing the value, `undefined` if at the root
    label: string // Label if defined, otherwise it's the key
}
```

#### `array.excludes`

**Description**

The array contains a value that is part of the exclusion list.

**Context**
```ts
{
    key: string, // Last element of the path accessing the value, `undefined` if at the root
    label: string, // Label if defined, otherwise it's the key
    pos: number, // Index where the value was found in the array
    value: any // Value that matched an exclude condition
}
```

#### `array.excludesSingle`

**Description**

Same as `array.excludes` but the value was a single value. Happens with [`array.single()`](#arraysingleenabled).

**Context**
```ts
{
    key: string, // Last element of the path accessing the value, `undefined` if at the root
    label: string, // Label if defined, otherwise it's the key
    pos: number, // Index where the value was found in the array
    value: any // Value that matched an exclude condition
}
```

#### `array.includesRequiredBoth`

**Description**

Some values were expected to be present in the array and are missing. This error happens when we have a mix of labelled and unlabelled schemas.

**Context**
```ts
{
    key: string, // Last element of the path accessing the value, `undefined` if at the root
    label: string, // Label if defined, otherwise it's the key
    knownMisses: Array<string>, // Labels of all the missing values
    unknownMisees: number // Count of missing values that didn't have a label
}
```

#### `array.includesRequiredKnowns`

**Description**

Some values were expected to be present in the array and are missing. This error happens when we only have labelled schemas.

**Context**
```ts
{
    key: string, // Last element of the path accessing the value, `undefined` if at the root
    label: string, // Label if defined, otherwise it's the key
    knownMisses: Array<string> // Labels of all the missing values
}
```

#### `array.includesRequiredUnknowns`

**Description**

Some values were expected to be present in the array and are missing. This error happens when we only have unlabelled schemas.

**Context**
```ts
{
    key: string, // Last element of the path accessing the value, `undefined` if at the root
    label: string, // Label if defined, otherwise it's the key
    unknownMisees: number // Count of missing values that didn't have a label
}
```

#### `array.includes`

**Description**

The value didn't match any of the allowed types for that array.

**Context**
```ts
{
    key: string, // Last element of the path accessing the value, `undefined` if at the root
    label: string, // Label if defined, otherwise it's the key
    pos: number, // Index where the value was found in the array
    value: any // Value that failed all the schemas
}
```

#### `array.includesSingle`

**Description**

Same as `array.includes` but the value was a single value. Happens with [`array.single()`](#arraysingleenabled).

**Context**
```ts
{
    key: string, // Last element of the path accessing the value, `undefined` if at the root
    label: string, // Label if defined, otherwise it's the key
    pos: number, // Index where the value was found in the array
    value: any // Value that failed all the schemas
}
```

#### `array.length`

**Description**

The array is not of the expected length.

**Context**
```ts
{
    key: string, // Last element of the path accessing the value, `undefined` if at the root
    label: string, // Label if defined, otherwise it's the key
    limit: number, // Length that was expected for this array
    value: Array<any> // The array itself
}
```

#### `array.max`

**Description**

The array has more elements than the maximum allowed.

**Context**
```ts
{
    key: string, // Last element of the path accessing the value, `undefined` if at the root
    label: string, // Label if defined, otherwise it's the key
    limit: number, // Maximum length that was expected for this array
    value: Array<any> // The array itself
}
```

#### `array.min`

**Description**

The array has less elements than the minimum allowed.

**Context**
```ts
{
    key: string, // Last element of the path accessing the value, `undefined` if at the root
    label: string, // Label if defined, otherwise it's the key
    limit: number, // Minimum length that was expected for this array
    value: Array<any> // The array itself
}
```

#### `array.orderedLength`

**Description**

Given an [`array.ordered()`](#arrayorderedtype), that array has more elements than it should.

**Context**
```ts
{
    key: string, // Last element of the path accessing the value, `undefined` if at the root
    label: string, // Label if defined, otherwise it's the key
    pos: number, // Index where the value was found in the array
    limit: number // Maximum length that was expected for this array
}
```

#### `array.ref`

**Description**

A reference was used in one of [`array.min()`](#arrayminlimit), [`array.max()`](#arraymaxlimit) or [`array.length()`](#arraylengthlimit) and the value pointed to by that reference in the input is not a valid number for those rules.

**Context**
```ts
{
    key: string, // Last element of the path accessing the value, `undefined` if at the root
    label: string, // Label if defined, otherwise it's the key
    ref: Reference, // Reference used
    value: any // Value found using the reference
}
```

#### `array.sparse`

**Description**

An `undefined` value was found in an array that shouldn't be sparse.

**Context**
```ts
{
    key: string, // Last element of the path accessing the value, `undefined` if at the root
    label: string, // Label if defined, otherwise it's the key
    pos: number // Index where an undefined value was found in the array
}
```

#### `array.unique`

**Description**

A duplicate value was found in an array.

**Context**
```ts
{
    key: string, // Last element of the path accessing the value, `undefined` if at the root
    label: string, // Label if defined, otherwise it's the key
    pos: number, // Index where the duplicate value was found in the array
    value: any, // Value that is duplicated
    dupePos: number, // Index where the first appearance of the duplicate value was found in the array
    dupeValue: any // Value with which the duplicate was met
}
```

#### `binary.base`

**Description**

The value is either not a Buffer or could not be cast to a Buffer from a string.

**Context**
```ts
{
    key: string, // Last element of the path accessing the value, `undefined` if at the root
    label: string // Label if defined, otherwise it's the key
}
```

#### `binary.length`

**Description**

The buffer was not of the specified length.

**Context**
```ts
{
    key: string, // Last element of the path accessing the value, `undefined` if at the root
    label: string, // Label if defined, otherwise it's the key
    limit: number, // Length that was expected for this buffer
    value: Buffer // The buffer itself
}
```

#### `binary.max`

**Description**

The buffer contains more bytes than expected.

**Context**
```ts
{
    key: string, // Last element of the path accessing the value, `undefined` if at the root
    label: string, // Label if defined, otherwise it's the key
    limit: number, // Maximum length that was expected for this buffer
    value: Buffer // The buffer itself
}
```

#### `binary.min`

**Description**

The buffer contains less bytes than expected.

**Context**
```ts
{
    key: string, // Last element of the path accessing the value, `undefined` if at the root
    label: string, // Label if defined, otherwise it's the key
    limit: number, // Minimum length that was expected for this buffer
    value: Buffer // The buffer itself
}
```

#### `boolean.base`

**Description**

The value is either not a boolean or could not be cast to a boolean from one of the truthy or falsy values.

**Context**
```ts
{
    key: string, // Last element of the path accessing the value, `undefined` if at the root
    label: string, // Label if defined, otherwise it's the key
    value: any // Input value
}
```

#### `date.base`

**Description**

The value is either not a date or could not be cast to a date from a string or a number.

**Context**
```ts
{
    key: string, // Last element of the path accessing the value, `undefined` if at the root
    label: string, // Label if defined, otherwise it's the key
    value: any // Input value
}
```

#### `date.greater`

**Description**

The date is over the limit that you set.

**Context**
```ts
{
    key: string, // Last element of the path accessing the value, `undefined` if at the root
    label: string, // Label if defined, otherwise it's the key
    limit: Date, // Maximum date
    value: Date // Input value as Date
}
```

#### `date.isoDate`

**Description**

The date does not match the ISO 8601 format.

**Context**
```ts
{
    key: string, // Last element of the path accessing the value, `undefined` if at the root
    label: string, // Label if defined, otherwise it's the key
    value: any // Input value
}
```

#### `date.less`

**Description**

The date is under the limit that you set.

**Context**
```ts
{
    key: string, // Last element of the path accessing the value, `undefined` if at the root
    label: string, // Label if defined, otherwise it's the key
    limit: Date, // Minimum date
    value: Date // Input value as Date
}
```

#### `date.max`

**Description**

The date is over or equal to the limit that you set.

**Context**
```ts
{
    key: string, // Last element of the path accessing the value, `undefined` if at the root
    label: string, // Label if defined, otherwise it's the key
    limit: Date, // Maximum date
    value: Date // Input value as Date
}
```

#### `date.min`

**Description**

The date is under or equal to the limit that you set.

**Context**
```ts
{
    key: string, // Last element of the path accessing the value, `undefined` if at the root
    label: string, // Label if defined, otherwise it's the key
    limit: Date, // Minimum date
    value: Date // Input value as Date
}
```

#### `date.ref`

**Description**

A reference was used in one of [`date.min()`](#datemindate), [`date.max()`](#datemaxdate), [`date.less()`](#datelessdate) or [`date.greater()`](#dategreaterdate) and the value pointed to by that reference in the input is not a valid date.

**Context**
```ts
{
    key: string, // Last element of the path accessing the value, `undefined` if at the root
    label: string, // Label if defined, otherwise it's the key
    ref: Reference, // Reference used
    value: any // Value found using the reference
}
```

#### `date.strict`

**Description**

Occurs when the input is not a Date type and `convert` is disabled.

**Context**
```ts
{
    key: string, // Last element of the path accessing the value, `undefined` if at the root
    label: string, // Label if defined, otherwise it's the key
    value: any // Value
}
```

#### `date.timestamp.javascript`

**Description**

Failed to be converted from a string or a number to a date as JavaScript timestamp.

**Context**
```ts
{
    key: string, // Last element of the path accessing the value, `undefined` if at the root
    label: string, // Label if defined, otherwise it's the key
    value: any // Input value
}
```

#### `date.timestamp.unix`

**Description**

Failed to be converted from a string or a number to a date as Unix timestamp.

**Context**
```ts
{
    key: string, // Last element of the path accessing the value, `undefined` if at the root
    label: string, // Label if defined, otherwise it's the key
    value: any // Input value
}
```

#### `function.arity`

**Description**

The number of arguments for the function doesn't match the required number.

**Context**
```ts
{
    key: string, // Last element of the path accessing the value, `undefined` if at the root
    label: string, // Label if defined, otherwise it's the key
    n: number // Expected arity
}
```

#### `function.base`

**Description**

The input is not a function.

**Context**
```ts
{
    key: string, // Last element of the path accessing the value, `undefined` if at the root
    label: string, // Label if defined, otherwise it's the key
    value: any // Input value
}
```

#### `function.class`

**Description**

The input is not a JavaScript class.

**Context**
```ts
{
    key: string, // Last element of the path accessing the value, `undefined` if at the root
    label: string, // Label if defined, otherwise it's the key
    value: any // Input value
}
```

#### `function.maxArity`

**Description**

The number of arguments for the function is over the required number.

**Context**
```ts
{
    key: string, // Last element of the path accessing the value, `undefined` if at the root
    label: string, // Label if defined, otherwise it's the key
    n: number // Maximum expected arity
}
```

#### `function.minArity`

**Description**

The number of arguments for the function is under the required number.

**Context**
```ts
{
    key: string, // Last element of the path accessing the value, `undefined` if at the root
    label: string, // Label if defined, otherwise it's the key
    n: number // Minimum expected arity
}
```

#### `function.ref`

**Description**

The function is not a [`Joi.ref()`](#refkey-options).

**Context**
```ts
{
    key: string, // Last element of the path accessing the value, `undefined` if at the root
    label: string, // Label if defined, otherwise it's the key
    value: function // Input value
}
```

#### `lazy.base`

**Description**

The lazy function is not set.

**Context**
```ts
{
    key: string, // Last element of the path accessing the value, `undefined` if at the root
    label: string // Label if defined, otherwise it's the key
}
```

#### `lazy.schema`

**Description**

The lazy function didn't return a joi schema.

**Context**
```ts
{
    key: string, // Last element of the path accessing the value, `undefined` if at the root
    label: string, // Label if defined, otherwise it's the key
    schema: any // The value return by the generator function
}
```

#### `number.base`

**Description**

The value is not a number or could not be cast to a number.

**Context**
```ts
{
    key: string, // Last element of the path accessing the value, `undefined` if at the root
    label: string, // Label if defined, otherwise it's the key
    value: any // Input value
}
```

#### `number.greater`

**Description**

The number is lower or equal to the limit that you set.

**Context**
```ts
{
    key: string, // Last element of the path accessing the value, `undefined` if at the root
    label: string, // Label if defined, otherwise it's the key
    limit: number, // Minimum value that was expected for this number
    value: number // The number itself
}
```

#### `number.integer`

**Description**

The number is not a valid integer.

**Context**
```ts
{
    key: string, // Last element of the path accessing the value, `undefined` if at the root
    label: string, // Label if defined, otherwise it's the key
    value: number // Value that failed, likely a floating number
}
```

#### `number.less`

**Description**

The number is higher or equal to the limit that you set.

**Context**
```ts
{
    key: string, // Last element of the path accessing the value, `undefined` if at the root
    label: string, // Label if defined, otherwise it's the key
    limit: number, // Maximum value that was expected for this number
    value: number // The number itself
}
```

#### `number.max`

**Description**

The number is higher than the limit that you set.

**Context**
```ts
{
    key: string, // Last element of the path accessing the value, `undefined` if at the root
    label: string, // Label if defined, otherwise it's the key
    limit: number, // Maximum value that was expected for this number
    value: number // The number itself
}
```

#### `number.min`

**Description**

The number is lower than the limit that you set.

**Context**
```ts
{
    key: string, // Last element of the path accessing the value, `undefined` if at the root
    label: string, // Label if defined, otherwise it's the key
    limit: number, // Minimum value that was expected for this number
    value: number // The number itself
}
```

#### `number.multiple`

**Description**

The number could not be divided by the multiple you provided.

**Context**
```ts
{
    key: string, // Last element of the path accessing the value, `undefined` if at the root
    label: string, // Label if defined, otherwise it's the key
    multiple: number, // The number of which the input is supposed to be a multiple of
    value: number // The number itself
}
```

#### `number.negative`

**Description**

The number was positive.

**Context**
```ts
{
    key: string, // Last element of the path accessing the value, `undefined` if at the root
    label: string, // Label if defined, otherwise it's the key
    value: number // The number itself
}
```

#### `number.port`

**Description**

The number didn't look like a port number.

**Context**
```ts
{
    key: string, // Last element of the path accessing the value, `undefined` if at the root
    label: string, // Label if defined, otherwise it's the key
    value: number // The number itself 
}
```

#### `number.positive`

**Description**

The number was negative.

**Context**
```ts
{
    key: string, // Last element of the path accessing the value, `undefined` if at the root
    label: string, // Label if defined, otherwise it's the key
    value: number // The number itself
}
```

#### `number.precision`

**Description**

The number didn't have the required precision.

**Context**
```ts
{
    key: string, // Last element of the path accessing the value, `undefined` if at the root
    label: string, // Label if defined, otherwise it's the key
    limit: number, // The precision that it should have had
    value: number // The number itself
}
```

#### `number.ref`

**Description**

A reference was used in one of [`number.min()`](#numberminlimit), [`number.max()`](#numbermaxlimit), [`number.less()`](#numberlesslimit), [`number.greater()`](#numbergreaterlimit), or [`number.multiple()`](#numbermultiplebase) and the value pointed to by that reference in the input is not a valid number.

**Context**
```ts
{
    key: string, // Last element of the path accessing the value, `undefined` if at the root
    label: string, // Label if defined, otherwise it's the key
    ref: Reference, // Reference used
    value: any // Value found using the reference
}
```

#### `number.unsafe`

**Description**

The number is not within the safe range of JavaScript numbers.

**Context**
```ts
{
    key: string, // Last element of the path accessing the value, `undefined` if at the root
    label: string, // Label if defined, otherwise it's the key
    value: any // Input value
}
```

#### `object.allowUnknown`

**Description**

An unexpected property was found in the object.

**Context**
```ts
{
    key: string, // Last element of the path accessing the value, `undefined` if at the root
    label: string, // Label if defined, otherwise it's the key
    child: string, // Property that is unexpected
    value: any // Value of that property
}
```

#### `object.and`

**Description**

The AND condition between the properties you specified was not satisfied in that object.

**Context**
```ts
{
    key: string, // Last element of the path accessing the value, `undefined` if at the root
    label: string, // Label if defined, otherwise it's the key
    present: Array<string>, // List of properties that are set
    presentWithLabels: Array<string>, // List of labels for the properties that are set
    missing: Array<string>, // List of properties that are not set
    missingWithLabels: Array<string> // List of labels for the properties that are not set
}
```

#### `object.assert`

**Description**

The schema on an [`object.assert()`](#objectassertref-schema-message) failed to validate.

**Context**
```ts
{
    key: string, // Last element of the path accessing the value, `undefined` if at the root
    label: string, // Label if defined, otherwise it's the key
    ref: string, // Dotted path to the property that was checked
    message: string // Custom message or default one
}
```

#### `object.base`

**Description**

The value is not of object type or could not be cast to an object from a string.

**Context**
```ts
{
    key: string, // Last element of the path accessing the value, `undefined` if at the root
    label: string, // Label if defined, otherwise it's the key
    value: any // Input value
}
```

#### `object.length`

**Description**

The number of keys for this object is not of the expected length.

**Context**
```ts
{
    key: string, // Last element of the path accessing the value, `undefined` if at the root
    label: string, // Label if defined, otherwise it's the key
    limit: number, // Number of keys that was expected for this object
    value: object // The object itself
}
```

#### `object.max`

**Description**

The number of keys for this object is over or equal to the limit that you set.

**Context**
```ts
{
    key: string, // Last element of the path accessing the value, `undefined` if at the root
    label: string, // Label if defined, otherwise it's the key
    limit: number, // Maximum number of keys
    value: object // Input value
}
```

#### `object.min`

**Description**

The number of keys for this object is under or equal to the limit that you set.

**Context**
```ts
{
    key: string, // Last element of the path accessing the value, `undefined` if at the root
    label: string, // Label if defined, otherwise it's the key
    limit: number, // Minimum number of keys
    value: object // Input value
}
```

#### `object.missing`

**Description**

The OR or XOR condition between the properties you specified was not satisfied in that object, none of it were set.

**Context**
```ts
{
    key: string, // Last element of the path accessing the value, `undefined` if at the root
    label: string, // Label if defined, otherwise it's the key
    peers: Array<string>, // List of properties were none of it was set
    peersWithLabels: Array<string> // List of labels for the properties were none of it was set
}
```

#### `object.nand`

**Description**

The NAND condition between the properties you specified was not satisfied in that object.

**Context**
```ts
{
    key: string, // Last element of the path accessing the value, `undefined` if at the root
    label: string, // Label if defined, otherwise it's the key
    main: string, // One of the properties that was present
    mainWithLabel: string, // The label of the `main` property
    peers: Array<string>, // List of the other properties that were present
    peersWithLabels: Array<string> // List of the labels of the other properties that were present
}
```

#### `object.rename.multiple`

**Description**

Another rename was already done to the same target property.

**Context**
```ts
{
    key: string, // Last element of the path accessing the value, `undefined` if at the root
    label: string, // Label if defined, otherwise it's the key
    from: string, // Origin property name of the rename
    to: string // Target property of the rename
}
```

#### `object.rename.override`

**Description**

The target property already exists and you disallowed overrides.

**Context**
```ts
{
    key: string, // Last element of the path accessing the value, `undefined` if at the root
    label: string, // Label if defined, otherwise it's the key
    from: string, // Origin property name of the rename
    to: string // Target property of the rename
}
```

#### `object.rename.regex.multiple`

**Description**

The target property already exists and you disallowed overrides.

**Context**
```ts
{
    key: string, // Last element of the path accessing the value, `undefined` if at the root
    label: string, // Label if defined, otherwise it's the key
    from: Array<string>, // List of property names that matched the regex
    to: string // Target property of the rename
}
```

#### `object.rename.regex.override`

**Description**

The target property already exists and you disallowed overrides.

**Context**
```ts
{
    key: string, // Last element of the path accessing the value, `undefined` if at the root
    label: string, // Label if defined, otherwise it's the key
    from: Array<string>, // List of property names that matched the regex
    to: string // Target property of the rename
}
```

#### `object.schema`

**Description**

The object was not a joi schema.

**Context**
```ts
{
    key: string, // Last element of the path accessing the value, `undefined` if at the root
    label: string // Label if defined, otherwise it's the key
}
```

#### `object.type`

**Description**

The object is not of the type you specified.

**Context**
```ts
{
    key: string, // Last element of the path accessing the value, `undefined` if at the root
    label: string, // Label if defined, otherwise it's the key
    type: string, // Type name the object should have been
    value: object // Input value
}
```

#### `object.with`

**Description**

Property that should have been present at the same time as another one was missing.

**Context**
```ts
{
    key: string, // Last element of the path accessing the value, `undefined` if at the root
    label: string, // Label if defined, otherwise it's the key
    main: string, // Property that triggered the check
    mainWithLabel: string, // Label of the property that triggered the check
    peer: string, // Property that was missing
    peerWithLabels: string // Label of the other property that was missing
}
```

#### `object.without`

**Description**

Property that should have been absent at the same time as another one was present.

**Context**
```ts
{
    key: string, // Last element of the path accessing the value, `undefined` if at the root
    label: string, // Label if defined, otherwise it's the key
    main: string, // Property that triggered the check
    mainWithLabel: string, // Label of the property that triggered the check
    peer: string, // Property that was present
    peerWithLabels: string // Label of the other property that was present
}
```

#### `object.xor`

**Description**

The XOR condition between the properties you specified was not satisfied in that object.

**Context**
```ts
{
    key: string, // Last element of the path accessing the value, `undefined` if at the root
    label: string, // Label if defined, otherwise it's the key
    peers: Array<string>, // List of properties were none of it was set
    peersWithLabels: Array<string> // List of labels for the properties were none of it was set
}
```

#### `string.alphanum`

**Description**

The string doesn't only contain alphanumeric characters.

**Context**
```ts
{
    key: string, // Last element of the path accessing the value, `undefined` if at the root
    label: string, // Label if defined, otherwise it's the key
    value: string // Input value
}
```

#### `string.base64`

**Description**

The string isn't a valid base64 string.

**Context**
```ts
{
    key: string, // Last element of the path accessing the value, `undefined` if at the root
    label: string, // Label if defined, otherwise it's the key
    value: string // Input value
}
```

#### `string.base`

**Description**

The input is not a string.

**Context**
```ts
{
    key: string, // Last element of the path accessing the value, `undefined` if at the root
    label: string, // Label if defined, otherwise it's the key
    value: any // Input value
}
```

#### `string.creditCard`

**Description**

The string is not a valid credit card number.

**Context**
```ts
{
    key: string, // Last element of the path accessing the value, `undefined` if at the root
    label: string, // Label if defined, otherwise it's the key
    value: string // Input value
}
```

#### `string.dataUri`

**Description**

The string is not a valid data URI.

**Context**
```ts
{
    key: string, // Last element of the path accessing the value, `undefined` if at the root
    label: string, // Label if defined, otherwise it's the key
    value: string // Input value
}
```

#### `string.email`

**Description**

The string is not a valid e-mail.

**Context**
```ts
{
    key: string, // Last element of the path accessing the value, `undefined` if at the root
    label: string, // Label if defined, otherwise it's the key
    value: string // Input value
}
```

#### `string.guid`

**Description**

The string is not a valid GUID.

**Context**
```ts
{
    key: string, // Last element of the path accessing the value, `undefined` if at the root
    label: string, // Label if defined, otherwise it's the key
    value: string // Input value
}
```

#### `string.hexAlign`

**Description**

The string contains hexadecimal characters but they are not byte-aligned.

**Context**
```ts
{
    key: string, // Last element of the path accessing the value, `undefined` if at the root
    label: string, // Label if defined, otherwise it's the key
    value: string // Input value
}
```

#### `string.hex`

**Description**

The string is not a valid hexadecimal string.

**Context**
```ts
{
    key: string, // Last element of the path accessing the value, `undefined` if at the root
    label: string, // Label if defined, otherwise it's the key
    value: string // Input value
}
```

#### `string.hostname`

**Description**

The string is not a valid hostname.

**Context**
```ts
{
    key: string, // Last element of the path accessing the value, `undefined` if at the root
    label: string, // Label if defined, otherwise it's the key
    value: string // Input value
}
```

#### `string.ipVersion`

**Description**

The string is not a valid IP address considering the provided constraints.

**Context**
```ts
{
    key: string, // Last element of the path accessing the value, `undefined` if at the root
    label: string, // Label if defined, otherwise it's the key
    cidr: string, // CIDR used for the validation
    version: Array<string>, // List of IP version accepted
    value: string // Input value
}
```

#### `string.ip`

**Description**

The string is not a valid IP address.

**Context**
```ts
{
    key: string, // Last element of the path accessing the value, `undefined` if at the root
    label: string, // Label if defined, otherwise it's the key
    cidr: string, // CIDR used for the validation
    value: string // Input value
}
```

#### `string.isoDate`

**Description**

The string is not a valid ISO date string.

**Context**
```ts
{
    key: string, // Last element of the path accessing the value, `undefined` if at the root
    label: string, // Label if defined, otherwise it's the key
    value: string // Input value
}
```

#### `string.length`

**Description**

The string is not of the expected length.

**Context**
```ts
{
    key: string, // Last element of the path accessing the value, `undefined` if at the root
    label: string, // Label if defined, otherwise it's the key
    limit: number, // Length that was expected for this string
    encoding: undefined | string, // Encoding specified for the check if any
    value: string // Input value
}
```

#### `string.lowercase`

**Description**

The string isn't all lower-cased.

**Context**
```ts
{
    key: string, // Last element of the path accessing the value, `undefined` if at the root
    label: string, // Label if defined, otherwise it's the key
    value: string // Input value
}
```

#### `string.max`

**Description**

The string is larger than expected.

**Context**
```ts
{
    key: string, // Last element of the path accessing the value, `undefined` if at the root
    label: string, // Label if defined, otherwise it's the key
    limit: number, // Maximum length that was expected for this string
    encoding: undefined | string, // Encoding specified for the check if any
    value: string // Input value
}
```

#### `string.min`

**Description**

The string is smaller than expected.

**Context**
```ts
{
    key: string, // Last element of the path accessing the value, `undefined` if at the root
    label: string, // Label if defined, otherwise it's the key
    limit: number, // Minimum length that was expected for this string
    encoding: undefined | string, // Encoding specified for the check if any
    value: string // Input value
}
```

#### `string.normalize`

**Description**

The string isn't valid in regards of the normalization form expected.

**Context**
```ts
{
    key: string, // Last element of the path accessing the value, `undefined` if at the root
    label: string, // Label if defined, otherwise it's the key
    form: string, // Normalization form that is expected
    value: string // Input value
}
```

#### `string.ref`

**Description**

A reference was used in one of [`string.min()`](#stringminlimit-encoding), [`string.max()`](#stringmaxlimit-encoding) or [`string.length()`](#stringlengthlimit-encoding) and the value pointed to by that reference in the input is not a valid number for those rules.

**Context**
```ts
{
    key: string, // Last element of the path accessing the value, `undefined` if at the root
    label: string, // Label if defined, otherwise it's the key
    ref: Reference, // Reference used
    value: any // Value found using the reference
}
```

#### `string.regex.base`

**Description**

The string didn't match the regular expression.

**Context**
```ts
{
    key: string, // Last element of the path accessing the value, `undefined` if at the root
    label: string, // Label if defined, otherwise it's the key
    name: undefined, // Undefined since the regular expression has no name
    pattern: string, // Regular expression
    value: string // Input value
}
```

#### `string.regex.name`

**Description**

The string didn't match the named regular expression.

**Context**
```ts
{
    key: string, // Last element of the path accessing the value, `undefined` if at the root
    label: string, // Label if defined, otherwise it's the key
    name: string, // Name of the regular expression
    pattern: string, // Regular expression
    value: string // Input value
}
```

#### `string.regex.invert.base`

**Description**

The string matched the regular expression while it shouldn't.

**Context**
```ts
{
    key: string, // Last element of the path accessing the value, `undefined` if at the root
    label: string, // Label if defined, otherwise it's the key
    name: undefined, // Undefined since the regular expression has no name
    pattern: string, // Regular expression
    value: string // Input value
}
```

#### `string.regex.invert.name`

**Description**

The string matched the named regular expression while it shouldn't.

**Context**
```ts
{
    key: string, // Last element of the path accessing the value, `undefined` if at the root
    label: string, // Label if defined, otherwise it's the key
    name: string, // Name of the regular expression
    pattern: string, // Regular expression
    value: string // Input value
}
```

#### `string.token`

**Description**

The string isn't a token.

**Context**
```ts
{
    key: string, // Last element of the path accessing the value, `undefined` if at the root
    label: string, // Label if defined, otherwise it's the key
    value: string // Input value
}
```

#### `string.trim`

**Description**

The string contains whitespaces around it.

**Context**
```ts
{
    key: string, // Last element of the path accessing the value, `undefined` if at the root
    label: string, // Label if defined, otherwise it's the key
    value: string // Input value
}
```

#### `string.uppercase`

**Description**

The string isn't all upper-cased.

**Context**
```ts
{
    key: string, // Last element of the path accessing the value, `undefined` if at the root
    label: string, // Label if defined, otherwise it's the key
    value: string // Input value
}
```

#### `string.uri`

**Description**

The string isn't a valid URI.

**Context**
```ts
{
    key: string, // Last element of the path accessing the value, `undefined` if at the root
    label: string, // Label if defined, otherwise it's the key
    value: string // Input value
}
```

#### `string.uriCustomScheme`

**Description**

The string isn't a valid URI considering the custom schemes.

**Context**
```ts
{
    key: string, // Last element of the path accessing the value, `undefined` if at the root
    label: string, // Label if defined, otherwise it's the key
    scheme: string, // Scheme prefix that is expected in the URI
    value: string // Input value
}
```

#### `string.uriRelativeOnly`

**Description**

The string is a valid relative URI.

**Context**
```ts
{
    key: string, // Last element of the path accessing the value, `undefined` if at the root
    label: string, // Label if defined, otherwise it's the key
    value: string // Input value
}
```
<!-- errorsstop --><|MERGE_RESOLUTION|>--- conflicted
+++ resolved
@@ -2498,9 +2498,8 @@
 const schema = Joi.string().isoDate();
 ```
 
-<<<<<<< HEAD
 💥 Possible validation errors:[`string.isoDate`](#stringisodate-1)
-=======
+
 ### `symbol` - inherits from `Any`
 
 Generates a schema object that matches a `Symbol` data type.
@@ -2528,7 +2527,6 @@
     ['two', Symbol('two')]
 ]);
 ```
->>>>>>> e4b82f6d
 
 ### `alternatives` - inherits from `Any`
 
