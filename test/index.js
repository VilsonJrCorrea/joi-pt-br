--- conflicted
+++ resolved
@@ -2546,7 +2546,7 @@
                     flags: {
                         default: {
                             description: 'testing',
-                            function   : defaultFn
+                            function: defaultFn
                         }
                     },
                     invalids: ['']
@@ -2556,7 +2556,7 @@
                     flags: {
                         default: {
                             description: 'described test',
-                            function   : defaultDescribedFn
+                            function: defaultDescribedFn
                         }
                     },
                     invalids: ['']
@@ -2813,7 +2813,7 @@
 
             const bar = Joi.number();
             const schema = Joi.object({ foo: Joi.object({ bar }) });
-            expect(Joi.reach(schema, ['foo','bar'])).to.shallow.equal(bar);
+            expect(Joi.reach(schema, ['foo', 'bar'])).to.shallow.equal(bar);
         });
 
         it('should return undefined when deep key is not found', () => {
@@ -2858,23 +2858,23 @@
             it('must have valid coerce function', () => {
 
                 expect(() => Joi.extend({ name: 'a', coerce: true })).to.throw(/"coerce" must be a Function/);
-                expect(() => Joi.extend({ name: 'a', coerce() {} })).to.throw(/"coerce" must have an arity of 3/);
-                expect(() => Joi.extend({ name: 'a', coerce(a, b) {} })).to.throw(/"coerce" must have an arity of 3/);
-                expect(() => Joi.extend({ name: 'a', coerce(a, b, c, d) {} })).to.throw(/"coerce" must have an arity of 3/);
+                expect(() => Joi.extend({ name: 'a', coerce() { } })).to.throw(/"coerce" must have an arity of 3/);
+                expect(() => Joi.extend({ name: 'a', coerce(a, b) { } })).to.throw(/"coerce" must have an arity of 3/);
+                expect(() => Joi.extend({ name: 'a', coerce(a, b, c, d) { } })).to.throw(/"coerce" must have an arity of 3/);
             });
 
             it('must have valid pre function', () => {
 
                 expect(() => Joi.extend({ name: 'a', pre: true })).to.throw(/"pre" must be a Function/);
-                expect(() => Joi.extend({ name: 'a', pre() {} })).to.throw(/"pre" must have an arity of 3/);
-                expect(() => Joi.extend({ name: 'a', pre(a, b) {} })).to.throw(/"pre" must have an arity of 3/);
-                expect(() => Joi.extend({ name: 'a', pre(a, b, c, d) {} })).to.throw(/"pre" must have an arity of 3/);
+                expect(() => Joi.extend({ name: 'a', pre() { } })).to.throw(/"pre" must have an arity of 3/);
+                expect(() => Joi.extend({ name: 'a', pre(a, b) { } })).to.throw(/"pre" must have an arity of 3/);
+                expect(() => Joi.extend({ name: 'a', pre(a, b, c, d) { } })).to.throw(/"pre" must have an arity of 3/);
             });
 
             it('must have valid language object', () => {
 
                 expect(() => Joi.extend({ name: 'a', language: true })).to.throw(/"language" must be an object/);
-                expect(() => Joi.extend({ name: 'a', language() {} })).to.throw(/"language" must be an object/);
+                expect(() => Joi.extend({ name: 'a', language() { } })).to.throw(/"language" must be an object/);
                 expect(() => Joi.extend({ name: 'a', language: null })).to.throw(/"language" must be an object/);
             });
 
@@ -2896,7 +2896,7 @@
                     Joi.extend({
                         name: 'a', rules: [{
                             name: 'foo',
-                            validate() {}
+                            validate() { }
                         }]
                     });
                 }).to.throw(/"validate" must have an arity of 4/);
@@ -2911,7 +2911,7 @@
                     Joi.extend({
                         name: 'a', rules: [{
                             name: 'foo',
-                            setup() {}
+                            setup() { }
                         }]
                     });
                 }).to.throw(/"setup" must have an arity of 1/);
@@ -2921,7 +2921,7 @@
                     Joi.extend({
                         name: 'a', rules: [{
                             name: 'foo',
-                            validate(a, b, c, d) {},
+                            validate(a, b, c, d) { },
                             params: {
                                 foo: true
                             }
@@ -2934,7 +2934,7 @@
                     Joi.extend({
                         name: 'a', rules: [{
                             name: 'foo',
-                            validate(a, b, c, d) {},
+                            validate(a, b, c, d) { },
                             params: {
                                 foo: {}
                             }
@@ -2947,7 +2947,7 @@
                     Joi.extend({
                         name: 'a', rules: [{
                             name: 'foo',
-                            validate(a, b, c, d) {},
+                            validate(a, b, c, d) { },
                             params: {
                                 foo: { isJoi: true }
                             }
@@ -2960,7 +2960,7 @@
                     Joi.extend({
                         name: 'a', rules: [{
                             name: 'foo',
-                            validate(a, b, c, d) {},
+                            validate(a, b, c, d) { },
                             params: Joi.number()
                         }]
                     });
@@ -3187,7 +3187,7 @@
                         name: 'foobar',
                         setup(params) {
 
-                            return { isJoi:true };
+                            return { isJoi: true };
                         }
                     }
                 ]
@@ -3708,11 +3708,11 @@
                     rules: [
                         {
                             name: 'foo',
-                            validate(params, value, state, options) {}
+                            validate(params, value, state, options) { }
                         },
                         {
                             name: 'bar',
-                            validate(params, value, state, options) {}
+                            validate(params, value, state, options) { }
                         }
                     ]
                 });
@@ -3740,7 +3740,7 @@
                                 qux: Joi.func().ref(),
                                 quux: Joi.func().ref()
                             },
-                            validate(params, value, state, options) {}
+                            validate(params, value, state, options) { }
                         }
                     ]
                 });
@@ -3765,7 +3765,7 @@
                                 bar: Joi.string()
                             },
                             description: 'something',
-                            validate(params, value, state, options) {}
+                            validate(params, value, state, options) { }
                         },
                         {
                             name: 'bar',
@@ -3777,7 +3777,7 @@
                                 expect(params).to.equal({ baz: 'baz' });
                                 return 'whatever';
                             },
-                            validate(params, value, state, options) {}
+                            validate(params, value, state, options) { }
                         }
                     ]
                 });
@@ -3816,7 +3816,7 @@
                                 bar: Joi.string()
                             },
                             description: 'something',
-                            validate(params, value, state, options) {}
+                            validate(params, value, state, options) { }
                         },
                         {
                             name: 'bar',
@@ -3828,7 +3828,7 @@
                                 expect(params).to.equal({ baz: 'baz' });
                                 return 'whatever';
                             },
-                            validate(params, value, state, options) {}
+                            validate(params, value, state, options) { }
                         }
                     ]
                 });
@@ -4436,7 +4436,6 @@
 
     });
 
-<<<<<<< HEAD
     describe('ValidationError', () => {
 
         it('should be Joi', () => {
@@ -4450,8 +4449,8 @@
             const error = new Joi.ValidationError();
             expect(error.name).to.equal('ValidationError');
         });
-
-=======
+    });
+
     describe('bind()', () => {
 
         it('binds functions', () => {
@@ -4491,6 +4490,5 @@
 
             expect(customJoi._binds.size).to.equal(Joi._binds.size + 1);
         });
->>>>>>> 31088722
     });
 });