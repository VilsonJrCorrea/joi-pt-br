--- conflicted
+++ resolved
@@ -38,24 +38,11 @@
             value: (options.convert && internals.Date.toDate(value, this._flags.format, this._flags.timestamp, this._flags.multiplier)) || value
         };
 
-<<<<<<< HEAD
         if (result.value instanceof Date && !isNaN(result.value.getTime())) {
             result.errors = null;
-=======
-    if (result.value instanceof Date && !isNaN(result.value.getTime())) {
-        result.errors = null;
-    }
-    else if (!options.convert) {
-        result.errors = this.createError('date.strict', null, state, options);
-    }
-    else {
-        let type;
-        if (internals.isIsoDate(this._flags.format)) {
-            type = 'isoDate';
         }
-        else if (this._flags.timestamp) {
-            type = 'timestamp.' + this._flags.timestamp;
->>>>>>> 2a65da32
+        else if (!options.convert) {
+            result.errors = this.createError('date.strict', null, state, options);
         }
         else {
             let type;
